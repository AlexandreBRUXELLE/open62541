--- conflicted
+++ resolved
@@ -90,13 +90,7 @@
 START_TEST(PublishSingleFieldWithStaticValueSource) {
         ck_assert(addMinimalPubSubConfiguration() == UA_STATUSCODE_GOOD);
         UA_PubSubConnection *connection = UA_PubSubConnection_findConnectionbyId(server, connectionIdentifier);
-<<<<<<< HEAD
         ck_assert(connection != NULL);
-=======
-        ck_assert(connection);
-        UA_StatusCode rv = connection->channel->regist(connection->channel, NULL, NULL);
-        ck_assert(rv == UA_STATUSCODE_GOOD);
->>>>>>> 875d33a9
         UA_WriterGroupConfig writerGroupConfig;
         memset(&writerGroupConfig, 0, sizeof(UA_WriterGroupConfig));
         writerGroupConfig.name = UA_STRING("Demo WriterGroup");
@@ -143,13 +137,7 @@
 START_TEST(PublishSingleFieldWithDifferentBinarySizes) {
         ck_assert(addMinimalPubSubConfiguration() == UA_STATUSCODE_GOOD);
         UA_PubSubConnection *connection = UA_PubSubConnection_findConnectionbyId(server, connectionIdentifier);
-<<<<<<< HEAD
         ck_assert(connection != NULL);
-=======
-        ck_assert(connection);
-        UA_StatusCode rv = connection->channel->regist(connection->channel, NULL, NULL);
-        ck_assert(rv == UA_STATUSCODE_GOOD);
->>>>>>> 875d33a9
         UA_WriterGroupConfig writerGroupConfig;
         memset(&writerGroupConfig, 0, sizeof(UA_WriterGroupConfig));
         writerGroupConfig.name = UA_STRING("Test WriterGroup");
@@ -210,13 +198,7 @@
 START_TEST(SetupInvalidPubSubConfigWithStaticValueSource) {
         ck_assert(addMinimalPubSubConfiguration() == UA_STATUSCODE_GOOD);
         UA_PubSubConnection *connection = UA_PubSubConnection_findConnectionbyId(server, connectionIdentifier);
-<<<<<<< HEAD
         ck_assert(connection != NULL);
-=======
-        ck_assert(connection);
-        UA_StatusCode rv = connection->channel->regist(connection->channel, NULL, NULL);
-        ck_assert(rv == UA_STATUSCODE_GOOD);
->>>>>>> 875d33a9
         UA_WriterGroupConfig writerGroupConfig;
         memset(&writerGroupConfig, 0, sizeof(UA_WriterGroupConfig));
         writerGroupConfig.name = UA_STRING("Test WriterGroup");
@@ -254,13 +236,7 @@
 START_TEST(PublishSingleFieldWithFixedOffsets) {
         ck_assert(addMinimalPubSubConfiguration() == UA_STATUSCODE_GOOD);
         UA_PubSubConnection *connection = UA_PubSubConnection_findConnectionbyId(server, connectionIdentifier);
-<<<<<<< HEAD
         ck_assert(connection != NULL);
-=======
-        ck_assert(connection);
-        UA_StatusCode rv = connection->channel->regist(connection->channel, NULL, NULL);
-        ck_assert(rv == UA_STATUSCODE_GOOD);
->>>>>>> 875d33a9
         UA_WriterGroupConfig writerGroupConfig;
         memset(&writerGroupConfig, 0, sizeof(UA_WriterGroupConfig));
         writerGroupConfig.name = UA_STRING("Demo WriterGroup");
@@ -310,13 +286,7 @@
 START_TEST(PublishPDSWithMultipleFieldsAndFixedOffset) {
         ck_assert(addMinimalPubSubConfiguration() == UA_STATUSCODE_GOOD);
         UA_PubSubConnection *connection = UA_PubSubConnection_findConnectionbyId(server, connectionIdentifier);
-<<<<<<< HEAD
         ck_assert(connection != NULL);
-=======
-        ck_assert(connection);
-        UA_StatusCode rv = connection->channel->regist(connection->channel, NULL, NULL);
-        ck_assert(rv == UA_STATUSCODE_GOOD);
->>>>>>> 875d33a9
         UA_WriterGroupConfig writerGroupConfig;
         memset(&writerGroupConfig, 0, sizeof(UA_WriterGroupConfig));
         writerGroupConfig.name = UA_STRING("Demo WriterGroup");
@@ -418,13 +388,7 @@
 START_TEST(PublishSingleFieldInCustomCallback) {
         ck_assert(addMinimalPubSubConfiguration() == UA_STATUSCODE_GOOD);
         UA_PubSubConnection *connection = UA_PubSubConnection_findConnectionbyId(server, connectionIdentifier);
-<<<<<<< HEAD
         ck_assert(connection != NULL);
-=======
-        ck_assert(connection);
-        UA_StatusCode rv = connection->channel->regist(connection->channel, NULL, NULL);
-        ck_assert(rv == UA_STATUSCODE_GOOD);
->>>>>>> 875d33a9
 
         UA_WriterGroupConfig writerGroupConfig;
         memset(&writerGroupConfig, 0, sizeof(UA_WriterGroupConfig));
