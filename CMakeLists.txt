--- conflicted
+++ resolved
@@ -35,20 +35,14 @@
                 src/server/ua_services_securechannel.c
                 src/server/ua_services_nodemanagement.c
                 src/server/ua_services_view.c
-<<<<<<< HEAD
-                src/server/ua_services_monitoreditems.c
 				src/server/nodestore/open62541_nodestore_view.c
 				src/server/nodestore/open62541_nodestore_attribute.c
 				src/server/nodestore/open62541_nodestore_nodemanagement.c
 				src/server/nodestore/open62541_nodestore_core.c
 				src/server/ua_nodestore_interface.c
-                ${headers}
-                ${generated_headers})
-=======
 				${exported_headers}
 				${generated_headers}
                 ${headers})
->>>>>>> e4a17a34
 
 # compiler flags
 if(CMAKE_COMPILER_IS_GNUCC OR "${CMAKE_C_COMPILER_ID}" STREQUAL "Clang")
