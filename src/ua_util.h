<<<<<<< HEAD
/* This Source Code Form is subject to the terms of the Mozilla Public 
*  License, v. 2.0. If a copy of the MPL was not distributed with this 
*  file, You can obtain one at http://mozilla.org/MPL/2.0/. */
=======
/* This Source Code Form is subject to the terms of the Mozilla Public
*  License, v. 2.0. If a copy of the MPL was not distributed with this 
*  file, You can obtain one at http://mozilla.org/MPL/2.0/.*/
>>>>>>> d575a044

#ifndef UA_UTIL_H_
#define UA_UTIL_H_

#include "ua_types.h"

#ifdef __cplusplus
extern "C" {
#endif

/* Assert */
#include <assert.h>
#define UA_assert(ignore) assert(ignore)

/* BSD Queue Macros */
#include "queue.h"

/* C++ Access to datatypes defined inside structs (for queue.h) */
#ifdef __cplusplus
# define memberstruct(container,member) container::member
#else
# define memberstruct(container,member) member
#endif

/* container_of */
#define container_of(ptr, type, member) \
    (type *)((uintptr_t)ptr - offsetof(type,member))

/* Thread Local Storage */
#ifdef UA_ENABLE_MULTITHREADING
# if defined(__STDC_VERSION__) && __STDC_VERSION__ >= 201112L
#  define UA_THREAD_LOCAL _Thread_local /* C11 */
# elif defined(__GNUC__)
#  define UA_THREAD_LOCAL __thread /* GNU extension */
# elif defined(_MSC_VER)
#  define UA_THREAD_LOCAL __declspec(thread) /* MSVC extension */
# else
#  warning The compiler does not allow thread-local variables. The library can be built, but will not be thread-safe.
# endif
#endif
#ifndef UA_THREAD_LOCAL
# define UA_THREAD_LOCAL
#endif

/* Atomic Operations
 * -----------------
 * Atomic operations that synchronize across processor cores (for
 * multithreading). Only the inline-functions defined next are used. Replace
 * with architecture-specific operations if necessary. */
#ifndef UA_ENABLE_MULTITHREADING
# define UA_atomic_sync()
#else
# ifdef _MSC_VER /* Visual Studio */
#  define UA_atomic_sync() _ReadWriteBarrier()
# else /* GCC/Clang */
#  define UA_atomic_sync() __sync_synchronize()
# endif
#endif

static UA_INLINE void *
UA_atomic_xchg(void * volatile * addr, void *newptr) {
#ifndef UA_ENABLE_MULTITHREADING
    void *old = *addr;
    *addr = newptr;
    return old;
#else
# ifdef _MSC_VER /* Visual Studio */
    return _InterlockedExchangePointer(addr, newptr);
# else /* GCC/Clang */
    return __sync_lock_test_and_set(addr, newptr);
# endif
#endif
}

static UA_INLINE void *
UA_atomic_cmpxchg(void * volatile * addr, void *expected, void *newptr) {
#ifndef UA_ENABLE_MULTITHREADING
    void *old = *addr;
    if(old == expected) {
        *addr = newptr;
    }
    return old;
#else
# ifdef _MSC_VER /* Visual Studio */
    return _InterlockedCompareExchangePointer(addr, expected, newptr);
# else /* GCC/Clang */
    return __sync_val_compare_and_swap(addr, expected, newptr);
# endif
#endif
}

static UA_INLINE uint32_t
UA_atomic_add(volatile uint32_t *addr, uint32_t increase) {
#ifndef UA_ENABLE_MULTITHREADING
    *addr += increase;
    return *addr;
#else
# ifdef _MSC_VER /* Visual Studio */
    return _InterlockedExchangeAdd(addr, increase) + increase;
# else /* GCC/Clang */
    return __sync_add_and_fetch(addr, increase);
# endif
#endif
}

/* Utility Functions
 * ----------------- */

/* Convert given byte string to a positive number. Returns the number of valid
 * digits. Stops if a non-digit char is found and returns the number of digits
 * up to that point. */
size_t UA_readNumber(UA_Byte *buf, size_t buflen, UA_UInt32 *number);

#ifdef __cplusplus
} // extern "C"
#endif

#endif /* UA_UTIL_H_ */<|MERGE_RESOLUTION|>--- conflicted
+++ resolved
@@ -1,12 +1,6 @@
-<<<<<<< HEAD
-/* This Source Code Form is subject to the terms of the Mozilla Public 
-*  License, v. 2.0. If a copy of the MPL was not distributed with this 
-*  file, You can obtain one at http://mozilla.org/MPL/2.0/. */
-=======
 /* This Source Code Form is subject to the terms of the Mozilla Public
-*  License, v. 2.0. If a copy of the MPL was not distributed with this 
-*  file, You can obtain one at http://mozilla.org/MPL/2.0/.*/
->>>>>>> d575a044
+ * License, v. 2.0. If a copy of the MPL was not distributed with this
+ * file, You can obtain one at http://mozilla.org/MPL/2.0/. */
 
 #ifndef UA_UTIL_H_
 #define UA_UTIL_H_
@@ -44,7 +38,8 @@
 # elif defined(_MSC_VER)
 #  define UA_THREAD_LOCAL __declspec(thread) /* MSVC extension */
 # else
-#  warning The compiler does not allow thread-local variables. The library can be built, but will not be thread-safe.
+#  warning The compiler does not allow thread-local variables. \
+    The library can be built, but will not be thread-safe.
 # endif
 #endif
 #ifndef UA_THREAD_LOCAL
