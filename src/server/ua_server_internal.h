--- conflicted
+++ resolved
@@ -255,12 +255,7 @@
                          const UA_CallMethodRequest *request,
                          UA_CallMethodResult *result);
 
-<<<<<<< HEAD
-
-
 /* Periodic task to clean up the discovery registry */
 void UA_Discovery_cleanupTimedOut(UA_Server *server, UA_DateTime now);
 
-=======
->>>>>>> b1f8e940
 #endif /* UA_SERVER_INTERNAL_H_ */