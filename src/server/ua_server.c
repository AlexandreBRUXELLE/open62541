<<<<<<< HEAD
#include "ua_server.h"

=======
#include "ua_server_internal.h"
>>>>>>> e4a17a34
#include "ua_services_internal.h" // AddReferences
#include "ua_namespace_0.h"
#include "ua_securechannel_manager.h"
#include "ua_namespace_manager.h"
#include "ua_session_manager.h"
#include "ua_util.h"
#include "ua_services.h"

<<<<<<< HEAD
UA_StatusCode UA_Server_deleteMembers(UA_Server *server) {
	UA_ApplicationDescription_deleteMembers(&server->description);
	UA_SecureChannelManager_delete(server->secureChannelManager);
	UA_SessionManager_delete(server->sessionManager);
	//   UA_NodeStoreExample_delete(server->nodestore);
	UA_ByteString_deleteMembers(&server->serverCertificate);
	return UA_STATUSCODE_GOOD;
}
void addSingleReference(UA_Namespace *namespace,
		UA_AddReferencesItem *addReferencesItem) {
	UA_UInt32 indices = 1;
	UA_UInt32 indicesSize = 1;
	UA_DiagnosticInfo diagnosticInfo;
	UA_StatusCode result;
	UA_RequestHeader tmpRequestHeader;
	namespace->nodeStore->addReferences(&tmpRequestHeader,addReferencesItem, &indices,
			indicesSize, &result, &diagnosticInfo);
}
void addSingleNode(UA_Namespace *namespace, UA_AddNodesItem *addNodesItem) {
	UA_UInt32 indices = 0;
	UA_UInt32 indicesSize = 1;
	UA_DiagnosticInfo diagnosticInfo;
	UA_AddNodesResult result;
	UA_RequestHeader tmpRequestHeader;

	namespace->nodeStore->addNodes(&tmpRequestHeader,addNodesItem, &indices, indicesSize, &result,
			&diagnosticInfo);
}

void ns0_addObjectNode(UA_Server *server, UA_NodeId REFTYPE_NODEID,
		UA_ExpandedNodeId REQ_NODEID, UA_ExpandedNodeId PARENTNODEID,
		char* BROWSENAME, char* DISPLAYNAME, char* DESCRIPTION) {
	UA_ObjectAttributes objAttr;
	UA_AddNodesItem addNodesItem;
	UA_Namespace *ns0 = UA_NULL;
	UA_NamespaceManager_getNamespace(server->namespaceManager, 0, &ns0);
	addNodesItem.parentNodeId = PARENTNODEID;
	addNodesItem.requestedNewNodeId = REQ_NODEID;
	addNodesItem.referenceTypeId = REFTYPE_NODEID;
	addNodesItem.nodeClass = UA_NODECLASS_OBJECT;\
	UA_QualifiedName_copycstring(BROWSENAME, &addNodesItem.browseName);
	UA_LocalizedText_copycstring(DISPLAYNAME, &objAttr.displayName);
	UA_LocalizedText_copycstring(DESCRIPTION, &objAttr.description);
	objAttr.userWriteMask = 0;
	objAttr.writeMask = 0;
	objAttr.specifiedAttributes |= UA_NODEATTRIBUTESMASK_BROWSENAME;
	objAttr.specifiedAttributes |= UA_NODEATTRIBUTESMASK_DISPLAYNAME;
	objAttr.specifiedAttributes |= UA_NODEATTRIBUTESMASK_DESCRIPTION;
	UA_UInt32 offset = 0;
	UA_ByteString_newMembers(&addNodesItem.nodeAttributes.body,
			UA_ObjectAttributes_calcSizeBinary(&objAttr));
	UA_ObjectAttributes_encodeBinary(&objAttr,
			&addNodesItem.nodeAttributes.body, &offset);
	addSingleNode(ns0, &addNodesItem);
}
void ns0_addVariableNode(UA_Server *server, UA_NodeId REFTYPE_NODEID,
		UA_ExpandedNodeId REQ_NODEID, UA_ExpandedNodeId PARENTNODEID,
		UA_QualifiedName browseName, UA_LocalizedText displayName, UA_LocalizedText description,
		UA_DataValue *dataValue, UA_Int32 valueRank) {
	UA_VariableAttributes varAttr;
	UA_AddNodesItem addNodesItem;
	UA_Namespace *ns0 = UA_NULL;
	UA_NamespaceManager_getNamespace(server->namespaceManager, 0, &ns0);
	addNodesItem.parentNodeId = PARENTNODEID;
	addNodesItem.requestedNewNodeId = REQ_NODEID;
	addNodesItem.referenceTypeId = REFTYPE_NODEID;
	addNodesItem.nodeClass = UA_NODECLASS_VARIABLE;
	addNodesItem.browseName = browseName;
	varAttr.displayName = displayName ;
	varAttr.description = description;
	varAttr.value = dataValue->value;
	varAttr.userWriteMask = 0;
	varAttr.writeMask = 0;

	varAttr.dataType = dataValue->value.vt->typeId;

	varAttr.valueRank = valueRank;
	varAttr.specifiedAttributes |= UA_NODEATTRIBUTESMASK_VALUERANK;

	varAttr.arrayDimensions = (UA_UInt32*)dataValue->value.storage.data.arrayDimensions;
	varAttr.arrayDimensionsSize = dataValue->value.storage.data.arrayDimensionsLength;

	varAttr.specifiedAttributes |= UA_NODEATTRIBUTESMASK_BROWSENAME;
	varAttr.specifiedAttributes |= UA_NODEATTRIBUTESMASK_DISPLAYNAME;
	varAttr.specifiedAttributes |= UA_NODEATTRIBUTESMASK_DESCRIPTION;
	varAttr.specifiedAttributes |= UA_NODEATTRIBUTESMASK_VALUE;
	varAttr.specifiedAttributes |= UA_NODEATTRIBUTESMASK_DATATYPE;
	varAttr.specifiedAttributes |= UA_NODEATTRIBUTESMASK_ARRAYDIMENSIONS;




	UA_UInt32 offset = 0;
	UA_ByteString_newMembers(&addNodesItem.nodeAttributes.body,
			UA_VariableAttributes_calcSizeBinary(&varAttr));
	UA_VariableAttributes_encodeBinary(&varAttr,
			&addNodesItem.nodeAttributes.body, &offset);
	addSingleNode(ns0, &addNodesItem);
}

void UA_Server_init(UA_Server *server, UA_String *endpointUrl) {
	UA_ExpandedNodeId_init(&server->objectsNodeId);
	server->objectsNodeId.nodeId.identifier.numeric = 85;

	UA_NodeId_init(&server->hasComponentReferenceTypeId);
	server->hasComponentReferenceTypeId.identifier.numeric = 47;

	UA_ApplicationDescription_init(&server->description);
	UA_ByteString_init(&server->serverCertificate);
=======
void UA_Server_delete(UA_Server *server) {
    UA_ApplicationDescription_deleteMembers(&server->description);
    UA_SecureChannelManager_deleteMembers(&server->secureChannelManager);
    UA_SessionManager_deleteMembers(&server->sessionManager);
    UA_NodeStore_delete(server->nodestore);
    UA_ByteString_deleteMembers(&server->serverCertificate);
    UA_Array_delete(server->endpointDescriptions, server->endpointDescriptionsSize, &UA_TYPES[UA_ENDPOINTDESCRIPTION]);
    UA_free(server);
}

UA_Server * UA_Server_new(UA_String *endpointUrl, UA_ByteString *serverCertificate) {
    UA_Server *server = UA_alloc(sizeof(UA_Server));
    if(!server)
        return server;
    
    // mockup application description
    UA_ApplicationDescription_init(&server->description);
    UA_String_copycstring("urn:servername:open62541:application", &server->description.productUri);
    UA_String_copycstring("http://open62541.info/applications/4711", &server->description.applicationUri);
    UA_LocalizedText_copycstring("The open62541 application", &server->description.applicationName);
    server->description.applicationType = UA_APPLICATIONTYPE_SERVER;

    UA_ByteString_init(&server->serverCertificate);
    if(serverCertificate)
        UA_ByteString_copy(serverCertificate, &server->serverCertificate);

    // mockup endpoint description
    server->endpointDescriptionsSize = 1;
    UA_EndpointDescription *endpoint = UA_alloc(sizeof(UA_EndpointDescription)); // todo: check return code

    endpoint->securityMode = UA_MESSAGESECURITYMODE_NONE;
    UA_String_copycstring("http://opcfoundation.org/UA/SecurityPolicy#None", &endpoint->securityPolicyUri);
    UA_String_copycstring("http://opcfoundation.org/UA-Profile/Transport/uatcp-uasc-uabinary", &endpoint->transportProfileUri);

    endpoint->userIdentityTokensSize = 1;
    endpoint->userIdentityTokens = UA_alloc(sizeof(UA_UserTokenPolicy));
    UA_UserTokenPolicy_init(endpoint->userIdentityTokens);
    UA_String_copycstring("my-anonymous-policy", &endpoint->userIdentityTokens->policyId); // defined per server
    endpoint->userIdentityTokens->tokenType = UA_USERTOKENTYPE_ANONYMOUS;

    UA_String_copy(endpointUrl, &endpoint->endpointUrl);
    /* The standard says "the HostName specified in the Server Certificate is the
       same as the HostName contained in the endpointUrl provided in the
       EndpointDescription */
    UA_String_copy(&server->serverCertificate, &endpoint->serverCertificate);
    UA_ApplicationDescription_copy(&server->description, &endpoint->server);
    server->endpointDescriptions = endpoint;

>>>>>>> e4a17a34
#define MAXCHANNELCOUNT 100
#define STARTCHANNELID 1
#define TOKENLIFETIME 10000
#define STARTTOKENID 1
<<<<<<< HEAD
	UA_SecureChannelManager_new(&server->secureChannelManager, MAXCHANNELCOUNT,
	TOKENLIFETIME, STARTCHANNELID, STARTTOKENID, endpointUrl);
=======
    UA_SecureChannelManager_init(&server->secureChannelManager, MAXCHANNELCOUNT,
                                 TOKENLIFETIME, STARTCHANNELID, STARTTOKENID, endpointUrl);
>>>>>>> e4a17a34

#define MAXSESSIONCOUNT 1000
#define SESSIONLIFETIME 10000
#define STARTSESSIONID 1
<<<<<<< HEAD
	UA_SessionManager_new(&server->sessionManager, MAXSESSIONCOUNT,
			SESSIONLIFETIME,
			STARTSESSIONID);

	//ns0: C2UA_STRING("http://opcfoundation.org/UA/"));
	//ns1: C2UA_STRING("http://localhost:16664/open62541/"));

	/**************/
	/* References */
	/**************/

	// ReferenceType Ids
	UA_ExpandedNodeId RefTypeId_References;
	NS0EXPANDEDNODEID(RefTypeId_References, 31);
	UA_ExpandedNodeId RefTypeId_NonHierarchicalReferences;
	NS0EXPANDEDNODEID(RefTypeId_NonHierarchicalReferences, 32);
	UA_ExpandedNodeId RefTypeId_HierarchicalReferences;
	NS0EXPANDEDNODEID(RefTypeId_HierarchicalReferences, 33);
	UA_ExpandedNodeId RefTypeId_HasChild;
	NS0EXPANDEDNODEID(RefTypeId_HasChild, 34);
	UA_ExpandedNodeId RefTypeId_Organizes;
	NS0EXPANDEDNODEID(RefTypeId_Organizes, 35);
	UA_ExpandedNodeId RefTypeId_HasEventSource;
	NS0EXPANDEDNODEID(RefTypeId_HasEventSource, 36);
	UA_ExpandedNodeId RefTypeId_HasModellingRule;
	NS0EXPANDEDNODEID(RefTypeId_HasModellingRule, 37);
	UA_ExpandedNodeId RefTypeId_HasEncoding;
	NS0EXPANDEDNODEID(RefTypeId_HasEncoding, 38);
	UA_ExpandedNodeId RefTypeId_HasDescription;
	NS0EXPANDEDNODEID(RefTypeId_HasDescription, 39);
	UA_ExpandedNodeId RefTypeId_HasTypeDefinition;
	NS0EXPANDEDNODEID(RefTypeId_HasTypeDefinition, 40);
	UA_ExpandedNodeId RefTypeId_GeneratesEvent;
	NS0EXPANDEDNODEID(RefTypeId_GeneratesEvent, 41);
	UA_ExpandedNodeId RefTypeId_Aggregates;
	NS0EXPANDEDNODEID(RefTypeId_Aggregates, 44);
	UA_ExpandedNodeId RefTypeId_HasSubtype;
	NS0EXPANDEDNODEID(RefTypeId_HasSubtype, 45);
	UA_ExpandedNodeId RefTypeId_HasProperty;
	NS0EXPANDEDNODEID(RefTypeId_HasProperty, 46);
	UA_ExpandedNodeId RefTypeId_HasComponent;
	NS0EXPANDEDNODEID(RefTypeId_HasComponent, 47);
	UA_ExpandedNodeId RefTypeId_HasNotifier;
	NS0EXPANDEDNODEID(RefTypeId_HasNotifier, 48);
	UA_ExpandedNodeId RefTypeId_HasOrderedComponent;
	NS0EXPANDEDNODEID(RefTypeId_HasOrderedComponent, 49);
	UA_ExpandedNodeId RefTypeId_HasModelParent;
	NS0EXPANDEDNODEID(RefTypeId_HasModelParent, 50);
	UA_ExpandedNodeId RefTypeId_FromState;
	NS0EXPANDEDNODEID(RefTypeId_FromState, 51);
	UA_ExpandedNodeId RefTypeId_ToState;
	NS0EXPANDEDNODEID(RefTypeId_ToState, 52);
	UA_ExpandedNodeId RefTypeId_HasCause;
	NS0EXPANDEDNODEID(RefTypeId_HasCause, 53);
	UA_ExpandedNodeId RefTypeId_HasEffect;
	NS0EXPANDEDNODEID(RefTypeId_HasEffect, 54);
	UA_ExpandedNodeId RefTypeId_HasHistoricalConfiguration;
	NS0EXPANDEDNODEID(RefTypeId_HasHistoricalConfiguration, 56);

#define ADD_REFTYPENODE_NS0(REFTYPE_NODEID,REQ_NODEID,PARENTNODEID,REFTYPE_BROWSENAME,REFTYPE_DISPLAYNAME,REFTYPE_DESCRIPTION, IS_ABSTRACT, IS_SYMMETRIC) do{\
	UA_AddNodesItem addNodesItem; \
    UA_Namespace *ns0; \
    UA_NamespaceManager_getNamespace(server->namespaceManager,0,&ns0); \
	UA_ReferenceTypeAttributes refTypeAttr; \
    addNodesItem.parentNodeId= PARENTNODEID;\
    addNodesItem.requestedNewNodeId = REQ_NODEID; \
    addNodesItem.referenceTypeId = REFTYPE_NODEID; \
    addNodesItem.nodeClass = UA_NODECLASS_REFERENCETYPE; \
    UA_QualifiedName_copycstring(REFTYPE_BROWSENAME, &addNodesItem.browseName); \
    UA_LocalizedText_copycstring(REFTYPE_DISPLAYNAME, &refTypeAttr.displayName); \
    UA_LocalizedText_copycstring(REFTYPE_DESCRIPTION, &refTypeAttr.description); \
    refTypeAttr.isAbstract = IS_ABSTRACT; \
    refTypeAttr.symmetric  = IS_SYMMETRIC; \
    refTypeAttr.userWriteMask = 0; \
    refTypeAttr.writeMask = 0; \
    refTypeAttr.inverseName.locale.length = 0; \
    refTypeAttr.inverseName.text.length = 0; \
    refTypeAttr.specifiedAttributes |= UA_NODEATTRIBUTESMASK_BROWSENAME; \
    refTypeAttr.specifiedAttributes |= UA_NODEATTRIBUTESMASK_DISPLAYNAME; \
    refTypeAttr.specifiedAttributes |= UA_NODEATTRIBUTESMASK_DESCRIPTION; \
    refTypeAttr.specifiedAttributes |= UA_NODEATTRIBUTESMASK_ISABSTRACT; \
    refTypeAttr.specifiedAttributes |= UA_NODEATTRIBUTESMASK_SYMMETRIC; \
    UA_UInt32 offset = 0; \
    UA_ByteString_newMembers(&addNodesItem.nodeAttributes.body,UA_ReferenceTypeAttributes_calcSizeBinary(&refTypeAttr));\
    UA_ReferenceTypeAttributes_encodeBinary(&refTypeAttr,&addNodesItem.nodeAttributes.body,&offset); \
    addSingleNode(ns0,&addNodesItem);\
}while(1==0);

	/*
	 #define ADDREFERENCE(NODE, REFTYPE, INVERSE, TARGET_NODEID) do { \
=======
    UA_SessionManager_init(&server->sessionManager, MAXSESSIONCOUNT, SESSIONLIFETIME, STARTSESSIONID);

    UA_NodeStore_new(&server->nodestore);

    /**************/
    /* References */
    /**************/

    // ReferenceType Ids
    UA_ExpandedNodeId RefTypeId_References; NS0EXPANDEDNODEID(RefTypeId_References, 31);
    UA_ExpandedNodeId RefTypeId_NonHierarchicalReferences; NS0EXPANDEDNODEID(RefTypeId_NonHierarchicalReferences, 32);
    UA_ExpandedNodeId RefTypeId_HierarchicalReferences; NS0EXPANDEDNODEID(RefTypeId_HierarchicalReferences, 33);
    UA_ExpandedNodeId RefTypeId_HasChild; NS0EXPANDEDNODEID(RefTypeId_HasChild, 34);
    UA_ExpandedNodeId RefTypeId_Organizes; NS0EXPANDEDNODEID(RefTypeId_Organizes, 35);
    UA_ExpandedNodeId RefTypeId_HasEventSource; NS0EXPANDEDNODEID(RefTypeId_HasEventSource, 36);
    UA_ExpandedNodeId RefTypeId_HasModellingRule; NS0EXPANDEDNODEID(RefTypeId_HasModellingRule, 37);
    UA_ExpandedNodeId RefTypeId_HasEncoding; NS0EXPANDEDNODEID(RefTypeId_HasEncoding, 38);
    UA_ExpandedNodeId RefTypeId_HasDescription; NS0EXPANDEDNODEID(RefTypeId_HasDescription, 39);
    UA_ExpandedNodeId RefTypeId_HasTypeDefinition; NS0EXPANDEDNODEID(RefTypeId_HasTypeDefinition, 40);
    UA_ExpandedNodeId RefTypeId_GeneratesEvent; NS0EXPANDEDNODEID(RefTypeId_GeneratesEvent, 41);
    UA_ExpandedNodeId RefTypeId_Aggregates; NS0EXPANDEDNODEID(RefTypeId_Aggregates, 44);
    UA_ExpandedNodeId RefTypeId_HasSubtype; NS0EXPANDEDNODEID(RefTypeId_HasSubtype, 45);
    UA_ExpandedNodeId RefTypeId_HasProperty; NS0EXPANDEDNODEID(RefTypeId_HasProperty, 46);
    UA_ExpandedNodeId RefTypeId_HasComponent; NS0EXPANDEDNODEID(RefTypeId_HasComponent, 47);
    UA_ExpandedNodeId RefTypeId_HasNotifier; NS0EXPANDEDNODEID(RefTypeId_HasNotifier, 48);
    UA_ExpandedNodeId RefTypeId_HasOrderedComponent; NS0EXPANDEDNODEID(RefTypeId_HasOrderedComponent, 49);
    UA_ExpandedNodeId RefTypeId_HasModelParent; NS0EXPANDEDNODEID(RefTypeId_HasModelParent, 50);
    UA_ExpandedNodeId RefTypeId_FromState; NS0EXPANDEDNODEID(RefTypeId_FromState, 51);
    UA_ExpandedNodeId RefTypeId_ToState; NS0EXPANDEDNODEID(RefTypeId_ToState, 52);
    UA_ExpandedNodeId RefTypeId_HasCause; NS0EXPANDEDNODEID(RefTypeId_HasCause, 53);
    UA_ExpandedNodeId RefTypeId_HasEffect; NS0EXPANDEDNODEID(RefTypeId_HasEffect, 54);
    UA_ExpandedNodeId RefTypeId_HasHistoricalConfiguration; NS0EXPANDEDNODEID(RefTypeId_HasHistoricalConfiguration, 56);

#define ADDREFERENCE(NODE, REFTYPE, INVERSE, TARGET_NODEID) do { \
>>>>>>> e4a17a34
    static struct UA_ReferenceNode NODE##REFTYPE##TARGET_NODEID;    \
    UA_ReferenceNode_init(&NODE##REFTYPE##TARGET_NODEID);       \
    NODE##REFTYPE##TARGET_NODEID.referenceTypeId = REFTYPE.nodeId;     \
    NODE##REFTYPE##TARGET_NODEID.isInverse       = INVERSE; \
    NODE##REFTYPE##TARGET_NODEID.targetId = TARGET_NODEID; \
    AddReference(server->nodestore, (UA_Node *)NODE, &NODE##REFTYPE##TARGET_NODEID); \
    } while(0)
<<<<<<< HEAD

=======
    
    UA_ReferenceTypeNode *references = UA_ReferenceTypeNode_new();
    references->nodeId    = RefTypeId_References.nodeId;
    references->nodeClass = UA_NODECLASS_REFERENCETYPE;
    UA_QualifiedName_copycstring("References", &references->browseName);
    UA_LocalizedText_copycstring("References", &references->displayName);
    UA_LocalizedText_copycstring("References", &references->description);
    references->isAbstract = UA_TRUE;
    references->symmetric  = UA_TRUE;
    UA_NodeStore_insert(server->nodestore, (UA_Node**)&references, UA_NODESTORE_INSERT_UNIQUE);

    UA_ReferenceTypeNode *hierarchicalreferences = UA_ReferenceTypeNode_new();
    hierarchicalreferences->nodeId    = RefTypeId_HierarchicalReferences.nodeId;
    hierarchicalreferences->nodeClass = UA_NODECLASS_REFERENCETYPE;
    UA_QualifiedName_copycstring("HierarchicalReferences", &hierarchicalreferences->browseName);
    UA_LocalizedText_copycstring("HierarchicalReferences", &hierarchicalreferences->displayName);
    UA_LocalizedText_copycstring("HierarchicalReferences", &hierarchicalreferences->description);
    hierarchicalreferences->isAbstract = UA_TRUE;
    hierarchicalreferences->symmetric  = UA_FALSE;
    ADDREFERENCE(hierarchicalreferences, RefTypeId_HasSubtype, UA_TRUE, RefTypeId_References);
    UA_NodeStore_insert(server->nodestore, (UA_Node**)&hierarchicalreferences, UA_NODESTORE_INSERT_UNIQUE);

    UA_ReferenceTypeNode *nonhierarchicalreferences = UA_ReferenceTypeNode_new();
    nonhierarchicalreferences->nodeId    = RefTypeId_NonHierarchicalReferences.nodeId;
    nonhierarchicalreferences->nodeClass = UA_NODECLASS_REFERENCETYPE;
    UA_QualifiedName_copycstring("NonHierarchicalReferences", &nonhierarchicalreferences->browseName);
    UA_LocalizedText_copycstring("NonHierarchicalReferences", &nonhierarchicalreferences->displayName);
    UA_LocalizedText_copycstring("NonHierarchicalReferences", &nonhierarchicalreferences->description);
    nonhierarchicalreferences->isAbstract = UA_TRUE;
    nonhierarchicalreferences->symmetric  = UA_FALSE;
    ADDREFERENCE(nonhierarchicalreferences, RefTypeId_HasSubtype, UA_TRUE, RefTypeId_References);
    UA_NodeStore_insert(server->nodestore, (UA_Node**)&nonhierarchicalreferences, UA_NODESTORE_INSERT_UNIQUE);

    UA_ReferenceTypeNode *haschild = UA_ReferenceTypeNode_new();
    haschild->nodeId    = RefTypeId_HasChild.nodeId;
    haschild->nodeClass = UA_NODECLASS_REFERENCETYPE;
    UA_QualifiedName_copycstring("HasChild", &haschild->browseName);
    UA_LocalizedText_copycstring("HasChild", &haschild->displayName);
    UA_LocalizedText_copycstring("HasChild", &haschild->description);
    haschild->isAbstract = UA_TRUE;
    haschild->symmetric  = UA_FALSE;
    ADDREFERENCE(haschild, RefTypeId_HasSubtype, UA_TRUE, RefTypeId_HierarchicalReferences);
    UA_NodeStore_insert(server->nodestore, (UA_Node**)&haschild, UA_NODESTORE_INSERT_UNIQUE);

    UA_ReferenceTypeNode *organizes = UA_ReferenceTypeNode_new();
    organizes->nodeId    = RefTypeId_Organizes.nodeId;
    organizes->nodeClass = UA_NODECLASS_REFERENCETYPE;
    UA_QualifiedName_copycstring("Organizes", &organizes->browseName);
    UA_LocalizedText_copycstring("Organizes", &organizes->displayName);
    UA_LocalizedText_copycstring("Organizes", &organizes->description);
    organizes->isAbstract = UA_FALSE;
    organizes->symmetric  = UA_FALSE;
    UA_LocalizedText_copycstring("OrganizedBy", &organizes->inverseName);
    ADDREFERENCE(organizes, RefTypeId_HasSubtype, UA_TRUE, RefTypeId_HierarchicalReferences);
    UA_NodeStore_insert(server->nodestore, (UA_Node**)&organizes, UA_NODESTORE_INSERT_UNIQUE);

    UA_ReferenceTypeNode *haseventsource = UA_ReferenceTypeNode_new();
    haseventsource->nodeId    = RefTypeId_HasEventSource.nodeId;
    haseventsource->nodeClass = UA_NODECLASS_REFERENCETYPE;
    UA_QualifiedName_copycstring("HasEventSource", &haseventsource->browseName);
    UA_LocalizedText_copycstring("HasEventSource", &haseventsource->displayName);
    UA_LocalizedText_copycstring("HasEventSource", &haseventsource->description);
    haseventsource->isAbstract = UA_FALSE;
    haseventsource->symmetric  = UA_FALSE;
    UA_LocalizedText_copycstring("EventSourceOf", &haseventsource->inverseName);
    ADDREFERENCE(haseventsource, RefTypeId_HasSubtype, UA_TRUE, RefTypeId_HierarchicalReferences);
    UA_NodeStore_insert(server->nodestore, (UA_Node**)&haseventsource, UA_NODESTORE_INSERT_UNIQUE);

    UA_ReferenceTypeNode *hasmodellingrule = UA_ReferenceTypeNode_new();
    hasmodellingrule->nodeId    = RefTypeId_HasModellingRule.nodeId;
    hasmodellingrule->nodeClass = UA_NODECLASS_REFERENCETYPE;
    UA_QualifiedName_copycstring("HasModellingRule", &hasmodellingrule->browseName);
    UA_LocalizedText_copycstring("HasModellingRule", &hasmodellingrule->displayName);
    UA_LocalizedText_copycstring("HasModellingRule", &hasmodellingrule->description);
    hasmodellingrule->isAbstract = UA_FALSE;
    hasmodellingrule->symmetric  = UA_FALSE;
    UA_LocalizedText_copycstring("ModellingRuleOf", &hasmodellingrule->inverseName);
    ADDREFERENCE(hasmodellingrule, RefTypeId_HasSubtype, UA_TRUE, RefTypeId_NonHierarchicalReferences);
    UA_NodeStore_insert(server->nodestore, (UA_Node**)&hasmodellingrule, UA_NODESTORE_INSERT_UNIQUE);

    UA_ReferenceTypeNode *hasencoding = UA_ReferenceTypeNode_new();
    hasencoding->nodeId    = RefTypeId_HasEncoding.nodeId;
    hasencoding->nodeClass = UA_NODECLASS_REFERENCETYPE;
    UA_QualifiedName_copycstring("HasEncoding", &hasencoding->browseName);
    UA_LocalizedText_copycstring("HasEncoding", &hasencoding->displayName);
    UA_LocalizedText_copycstring("HasEncoding", &hasencoding->description);
    hasencoding->isAbstract = UA_FALSE;
    hasencoding->symmetric  = UA_FALSE;
    UA_LocalizedText_copycstring("EncodingOf", &hasencoding->inverseName);
    ADDREFERENCE(hasencoding, RefTypeId_HasSubtype, UA_TRUE, RefTypeId_NonHierarchicalReferences);
    UA_NodeStore_insert(server->nodestore, (UA_Node**)&hasencoding, UA_NODESTORE_INSERT_UNIQUE);

    UA_ReferenceTypeNode *hasdescription = UA_ReferenceTypeNode_new();
    hasdescription->nodeId    = RefTypeId_HasDescription.nodeId;
    hasdescription->nodeClass = UA_NODECLASS_REFERENCETYPE;
    UA_QualifiedName_copycstring("HasDescription", &hasdescription->browseName);
    UA_LocalizedText_copycstring("HasDescription", &hasdescription->displayName);
    UA_LocalizedText_copycstring("HasDescription", &hasdescription->description);
    hasdescription->isAbstract = UA_FALSE;
    hasdescription->symmetric  = UA_FALSE;
    UA_LocalizedText_copycstring("DescriptionOf", &hasdescription->inverseName);
    ADDREFERENCE(hasdescription, RefTypeId_HasSubtype, UA_TRUE, RefTypeId_NonHierarchicalReferences);
    UA_NodeStore_insert(server->nodestore, (UA_Node**)&hasdescription, UA_NODESTORE_INSERT_UNIQUE);

    UA_ReferenceTypeNode *hastypedefinition = UA_ReferenceTypeNode_new();
    hastypedefinition->nodeId    = RefTypeId_HasTypeDefinition.nodeId;
    hastypedefinition->nodeClass = UA_NODECLASS_REFERENCETYPE;
    UA_QualifiedName_copycstring("HasTypeDefinition", &hastypedefinition->browseName);
    UA_LocalizedText_copycstring("HasTypeDefinition", &hastypedefinition->displayName);
    UA_LocalizedText_copycstring("HasTypeDefinition", &hastypedefinition->description);
    hastypedefinition->isAbstract = UA_FALSE;
    hastypedefinition->symmetric  = UA_FALSE;
    UA_LocalizedText_copycstring("TypeDefinitionOf", &hastypedefinition->inverseName);
    ADDREFERENCE(hastypedefinition, RefTypeId_HasSubtype, UA_TRUE,  RefTypeId_NonHierarchicalReferences);
    UA_NodeStore_insert(server->nodestore, (UA_Node**)&hastypedefinition, UA_NODESTORE_INSERT_UNIQUE);

    UA_ReferenceTypeNode *generatesevent = UA_ReferenceTypeNode_new();
    generatesevent->nodeId    = RefTypeId_GeneratesEvent.nodeId;
    generatesevent->nodeClass = UA_NODECLASS_REFERENCETYPE;
    UA_QualifiedName_copycstring("GeneratesEvent", &generatesevent->browseName);
    UA_LocalizedText_copycstring("GeneratesEvent", &generatesevent->displayName);
    UA_LocalizedText_copycstring("GeneratesEvent", &generatesevent->description);
    generatesevent->isAbstract = UA_FALSE;
    generatesevent->symmetric  = UA_FALSE;
    UA_LocalizedText_copycstring("GeneratedBy", &generatesevent->inverseName);
    ADDREFERENCE(generatesevent, RefTypeId_HasSubtype, UA_TRUE, RefTypeId_NonHierarchicalReferences);
    UA_NodeStore_insert(server->nodestore, (UA_Node**)&generatesevent, UA_NODESTORE_INSERT_UNIQUE);

    UA_ReferenceTypeNode *aggregates = UA_ReferenceTypeNode_new();
    aggregates->nodeId    = RefTypeId_Aggregates.nodeId;
    aggregates->nodeClass = UA_NODECLASS_REFERENCETYPE;
    UA_QualifiedName_copycstring("Aggregates", &aggregates->browseName);
    UA_LocalizedText_copycstring("Aggregates", &aggregates->displayName);
    UA_LocalizedText_copycstring("Aggregates", &aggregates->description);
    aggregates->isAbstract = UA_TRUE;
    aggregates->symmetric  = UA_FALSE;
    ADDREFERENCE(aggregates, RefTypeId_HasSubtype, UA_TRUE, RefTypeId_HasChild);
    UA_NodeStore_insert(server->nodestore, (UA_Node**)&aggregates, UA_NODESTORE_INSERT_UNIQUE);

    UA_ReferenceTypeNode *hassubtype = UA_ReferenceTypeNode_new();
    hassubtype->nodeId    = RefTypeId_HasSubtype.nodeId;
    hassubtype->nodeClass = UA_NODECLASS_REFERENCETYPE;
    UA_QualifiedName_copycstring("HasSubtype", &hassubtype->browseName);
    UA_LocalizedText_copycstring("HasSubtype", &hassubtype->displayName);
    UA_LocalizedText_copycstring("HasSubtype", &hassubtype->description);
    hassubtype->isAbstract = UA_FALSE;
    hassubtype->symmetric  = UA_FALSE;
    UA_LocalizedText_copycstring("SubtypeOf", &hassubtype->inverseName);
    ADDREFERENCE(hassubtype, RefTypeId_HasSubtype, UA_TRUE, RefTypeId_HasChild);
    UA_NodeStore_insert(server->nodestore, (UA_Node**)&hassubtype, UA_NODESTORE_INSERT_UNIQUE);

    UA_ReferenceTypeNode *hasproperty = UA_ReferenceTypeNode_new();
    hasproperty->nodeId    = RefTypeId_HasProperty.nodeId;
    hasproperty->nodeClass = UA_NODECLASS_REFERENCETYPE;
    UA_QualifiedName_copycstring("HasProperty", &hasproperty->browseName);
    UA_LocalizedText_copycstring("HasProperty", &hasproperty->displayName);
    UA_LocalizedText_copycstring("HasProperty", &hasproperty->description);
    hasproperty->isAbstract = UA_FALSE;
    hasproperty->symmetric  = UA_FALSE;
    UA_LocalizedText_copycstring("PropertyOf", &hasproperty->inverseName);
    ADDREFERENCE(hasproperty, RefTypeId_HasSubtype, UA_TRUE, RefTypeId_Aggregates);
    UA_NodeStore_insert(server->nodestore, (UA_Node**)&hasproperty, UA_NODESTORE_INSERT_UNIQUE);

    UA_ReferenceTypeNode *hascomponent = UA_ReferenceTypeNode_new();
    hascomponent->nodeId    = RefTypeId_HasComponent.nodeId;
    hascomponent->nodeClass = UA_NODECLASS_REFERENCETYPE;
    UA_QualifiedName_copycstring("HasComponent", &hascomponent->browseName);
    UA_LocalizedText_copycstring("HasComponent", &hascomponent->displayName);
    UA_LocalizedText_copycstring("HasComponent", &hascomponent->description);
    hascomponent->isAbstract = UA_FALSE;
    hascomponent->symmetric  = UA_FALSE;
    UA_LocalizedText_copycstring("ComponentOf", &hascomponent->inverseName);
    ADDREFERENCE(hascomponent, RefTypeId_HasSubtype, UA_TRUE, RefTypeId_Aggregates);
    UA_NodeStore_insert(server->nodestore, (UA_Node**)&hascomponent, UA_NODESTORE_INSERT_UNIQUE);

    UA_ReferenceTypeNode *hasnotifier = UA_ReferenceTypeNode_new();
    hasnotifier->nodeId    = RefTypeId_HasNotifier.nodeId;
    hasnotifier->nodeClass = UA_NODECLASS_REFERENCETYPE;
    UA_QualifiedName_copycstring("HasNotifier", &hasnotifier->browseName);
    UA_LocalizedText_copycstring("HasNotifier", &hasnotifier->displayName);
    UA_LocalizedText_copycstring("HasNotifier", &hasnotifier->description);
    hasnotifier->isAbstract = UA_FALSE;
    hasnotifier->symmetric  = UA_FALSE;
    UA_LocalizedText_copycstring("NotifierOf", &hasnotifier->inverseName);
    ADDREFERENCE(hasnotifier, RefTypeId_HasSubtype, UA_TRUE, RefTypeId_HasEventSource);
    UA_NodeStore_insert(server->nodestore, (UA_Node**)&hasnotifier, UA_NODESTORE_INSERT_UNIQUE);

    UA_ReferenceTypeNode *hasorderedcomponent = UA_ReferenceTypeNode_new();
    hasorderedcomponent->nodeId    = RefTypeId_HasOrderedComponent.nodeId;
    hasorderedcomponent->nodeClass = UA_NODECLASS_REFERENCETYPE;
    UA_QualifiedName_copycstring("HasOrderedComponent", &hasorderedcomponent->browseName);
    UA_LocalizedText_copycstring("HasOrderedComponent", &hasorderedcomponent->displayName);
    UA_LocalizedText_copycstring("HasOrderedComponent", &hasorderedcomponent->description);
    hasorderedcomponent->isAbstract = UA_FALSE;
    hasorderedcomponent->symmetric  = UA_FALSE;
    UA_LocalizedText_copycstring("OrderedComponentOf", &hasorderedcomponent->inverseName);
    ADDREFERENCE(hasorderedcomponent, RefTypeId_HasSubtype, UA_TRUE, RefTypeId_HasComponent);
    UA_NodeStore_insert(server->nodestore, (UA_Node**)&hasorderedcomponent, UA_NODESTORE_INSERT_UNIQUE);

    UA_ReferenceTypeNode *hasmodelparent = UA_ReferenceTypeNode_new();
    hasmodelparent->nodeId    = RefTypeId_HasModelParent.nodeId;
    hasmodelparent->nodeClass = UA_NODECLASS_REFERENCETYPE;
    UA_QualifiedName_copycstring("HasModelParent", &hasmodelparent->browseName);
    UA_LocalizedText_copycstring("HasModelParent", &hasmodelparent->displayName);
    UA_LocalizedText_copycstring("HasModelParent", &hasmodelparent->description);
    hasmodelparent->isAbstract = UA_FALSE;
    hasmodelparent->symmetric  = UA_FALSE;
    UA_LocalizedText_copycstring("ModelParentOf", &hasmodelparent->inverseName);
    ADDREFERENCE(hasmodelparent, RefTypeId_HasSubtype, UA_TRUE, RefTypeId_NonHierarchicalReferences);
    UA_NodeStore_insert(server->nodestore, (UA_Node**)&hasmodelparent, UA_NODESTORE_INSERT_UNIQUE);

    UA_ReferenceTypeNode *fromstate = UA_ReferenceTypeNode_new();
    fromstate->nodeId    = RefTypeId_FromState.nodeId;
    fromstate->nodeClass = UA_NODECLASS_REFERENCETYPE;
    UA_QualifiedName_copycstring("FromState", &fromstate->browseName);
    UA_LocalizedText_copycstring("FromState", &fromstate->displayName);
    UA_LocalizedText_copycstring("FromState", &fromstate->description);
    fromstate->isAbstract = UA_FALSE;
    fromstate->symmetric  = UA_FALSE;
    UA_LocalizedText_copycstring("ToTransition", &fromstate->inverseName);
    ADDREFERENCE(fromstate, RefTypeId_HasSubtype, UA_TRUE, RefTypeId_NonHierarchicalReferences);
    UA_NodeStore_insert(server->nodestore, (UA_Node**)&fromstate, UA_NODESTORE_INSERT_UNIQUE);

    UA_ReferenceTypeNode *tostate = UA_ReferenceTypeNode_new();
    tostate->nodeId    = RefTypeId_ToState.nodeId;
    tostate->nodeClass = UA_NODECLASS_REFERENCETYPE;
    UA_QualifiedName_copycstring("ToState", &tostate->browseName);
    UA_LocalizedText_copycstring("ToState", &tostate->displayName);
    UA_LocalizedText_copycstring("ToState", &tostate->description);
    tostate->isAbstract = UA_FALSE;
    tostate->symmetric  = UA_FALSE;
    UA_LocalizedText_copycstring("FromTransition", &tostate->inverseName);
    ADDREFERENCE(tostate, RefTypeId_HasSubtype, UA_TRUE, RefTypeId_NonHierarchicalReferences);
    UA_NodeStore_insert(server->nodestore, (UA_Node**)&tostate, UA_NODESTORE_INSERT_UNIQUE);

    UA_ReferenceTypeNode *hascause = UA_ReferenceTypeNode_new();
    hascause->nodeId    = RefTypeId_HasCause.nodeId;
    hascause->nodeClass = UA_NODECLASS_REFERENCETYPE;
    UA_QualifiedName_copycstring("HasCause", &hascause->browseName);
    UA_LocalizedText_copycstring("HasCause", &hascause->displayName);
    UA_LocalizedText_copycstring("HasCause", &hascause->description);
    hascause->isAbstract = UA_FALSE;
    hascause->symmetric  = UA_FALSE;
    UA_LocalizedText_copycstring("MayBeCausedBy", &hascause->inverseName);
    ADDREFERENCE(hascause, RefTypeId_HasSubtype, UA_TRUE, RefTypeId_NonHierarchicalReferences);
    UA_NodeStore_insert(server->nodestore, (UA_Node**)&hascause, UA_NODESTORE_INSERT_UNIQUE);

    UA_ReferenceTypeNode *haseffect = UA_ReferenceTypeNode_new();
    haseffect->nodeId    = RefTypeId_HasEffect.nodeId;
    haseffect->nodeClass = UA_NODECLASS_REFERENCETYPE;
    UA_QualifiedName_copycstring("HasEffect", &haseffect->browseName);
    UA_LocalizedText_copycstring("HasEffect", &haseffect->displayName);
    UA_LocalizedText_copycstring("HasEffect", &haseffect->description);
    haseffect->isAbstract = UA_FALSE;
    haseffect->symmetric  = UA_FALSE;
    UA_LocalizedText_copycstring("MayBeEffectedBy", &haseffect->inverseName);
    ADDREFERENCE(haseffect, RefTypeId_HasSubtype, UA_TRUE, RefTypeId_NonHierarchicalReferences);
    UA_NodeStore_insert(server->nodestore, (UA_Node**)&haseffect, UA_NODESTORE_INSERT_UNIQUE);

    UA_ReferenceTypeNode *hashistoricalconfiguration = UA_ReferenceTypeNode_new();
    hashistoricalconfiguration->nodeId    = RefTypeId_HasHistoricalConfiguration.nodeId;
    hashistoricalconfiguration->nodeClass = UA_NODECLASS_REFERENCETYPE;
    UA_QualifiedName_copycstring("HasHistoricalConfiguration", &hashistoricalconfiguration->browseName);
    UA_LocalizedText_copycstring("HasHistoricalConfiguration", &hashistoricalconfiguration->displayName);
    UA_LocalizedText_copycstring("HasHistoricalConfiguration", &hashistoricalconfiguration->description);
    hashistoricalconfiguration->isAbstract = UA_FALSE;
    hashistoricalconfiguration->symmetric  = UA_FALSE;
    UA_LocalizedText_copycstring("HistoricalConfigurationOf", &hashistoricalconfiguration->inverseName);
    ADDREFERENCE(hashistoricalconfiguration, RefTypeId_HasSubtype, UA_TRUE, RefTypeId_Aggregates);
    UA_NodeStore_insert(server->nodestore, (UA_Node**)&hashistoricalconfiguration, UA_NODESTORE_INSERT_UNIQUE);


    // ObjectTypes (Ids only)
    UA_ExpandedNodeId ObjTypeId_FolderType; NS0EXPANDEDNODEID(ObjTypeId_FolderType, 61);

    // Objects (Ids only)
    UA_ExpandedNodeId ObjId_ObjectsFolder; NS0EXPANDEDNODEID(ObjId_ObjectsFolder, 85);
    UA_ExpandedNodeId ObjId_TypesFolder; NS0EXPANDEDNODEID(ObjId_TypesFolder, 86);
    UA_ExpandedNodeId ObjId_ViewsFolder; NS0EXPANDEDNODEID(ObjId_ViewsFolder, 87);
    UA_ExpandedNodeId ObjId_Server; NS0EXPANDEDNODEID(ObjId_Server, 2253);
    UA_ExpandedNodeId ObjId_ServerArray; NS0EXPANDEDNODEID(ObjId_ServerArray, 2254);
    UA_ExpandedNodeId ObjId_NamespaceArray; NS0EXPANDEDNODEID(ObjId_NamespaceArray, 2255);
    UA_ExpandedNodeId ObjId_ServerStatus; NS0EXPANDEDNODEID(ObjId_ServerStatus, 2256);
    UA_ExpandedNodeId ObjId_ServerCapabilities; NS0EXPANDEDNODEID(ObjId_ServerCapabilities, 2268);
    UA_ExpandedNodeId ObjId_State; NS0EXPANDEDNODEID(ObjId_State, 2259);

    // FolderType
    UA_ObjectNode *folderType = UA_ObjectNode_new();
    folderType->nodeId    = NS0NODEID(61);
    folderType->nodeClass = UA_NODECLASS_OBJECTTYPE; // I should not have to set this manually
    UA_QualifiedName_copycstring("FolderType", &folderType->browseName);
    UA_LocalizedText_copycstring("FolderType", &folderType->displayName);
    UA_LocalizedText_copycstring("FolderType", &folderType->description);
    UA_NodeStore_insert(server->nodestore, (UA_Node**)&folderType, UA_NODESTORE_INSERT_UNIQUE);

    // Root
    UA_ObjectNode *root = UA_ObjectNode_new();
    root->nodeId    = NS0NODEID(84);
    root->nodeClass = UA_NODECLASS_OBJECT; // I should not have to set this manually
    UA_QualifiedName_copycstring("Root", &root->browseName);
    UA_LocalizedText_copycstring("Root", &root->displayName);
    UA_LocalizedText_copycstring("Root", &root->description);
    ADDREFERENCE(root, RefTypeId_HasTypeDefinition, UA_FALSE, ObjTypeId_FolderType);
    ADDREFERENCE(root, RefTypeId_Organizes, UA_FALSE, ObjId_ObjectsFolder);
    ADDREFERENCE(root, RefTypeId_Organizes, UA_FALSE, ObjId_TypesFolder);
    ADDREFERENCE(root, RefTypeId_Organizes, UA_FALSE, ObjId_ViewsFolder);
    /* root becomes a managed node. we need to release it at the end.*/
    UA_NodeStore_insert(server->nodestore, (UA_Node**)&root, UA_NODESTORE_INSERT_UNIQUE | UA_NODESTORE_INSERT_GETMANAGED);

    // Objects
    UA_ObjectNode *objects = UA_ObjectNode_new();
    objects->nodeId    = ObjId_ObjectsFolder.nodeId;
    objects->nodeClass = UA_NODECLASS_OBJECT;
    UA_QualifiedName_copycstring("Objects", &objects->browseName);
    UA_LocalizedText_copycstring("Objects", &objects->displayName);
    UA_LocalizedText_copycstring("Objects", &objects->description);
    ADDREFERENCE(objects, RefTypeId_HasTypeDefinition, UA_FALSE, ObjTypeId_FolderType);
    ADDREFERENCE(objects, RefTypeId_Organizes, UA_FALSE, ObjId_Server);
    UA_NodeStore_insert(server->nodestore, (UA_Node**)&objects, UA_NODESTORE_INSERT_UNIQUE);

    // Types
    UA_ObjectNode *types = UA_ObjectNode_new();
    types->nodeId    = ObjId_TypesFolder.nodeId;
    types->nodeClass = UA_NODECLASS_OBJECT;
    UA_QualifiedName_copycstring("Types", &types->browseName);
    UA_LocalizedText_copycstring("Types", &types->displayName);
    UA_LocalizedText_copycstring("Types", &types->description);
    ADDREFERENCE(types, RefTypeId_HasTypeDefinition, UA_FALSE, ObjTypeId_FolderType);
    UA_NodeStore_insert(server->nodestore, (UA_Node**)&types, UA_NODESTORE_INSERT_UNIQUE);

    // Views
    UA_ObjectNode *views = UA_ObjectNode_new();
    views->nodeId    = ObjId_ViewsFolder.nodeId;
    views->nodeClass = UA_NODECLASS_OBJECT;
    UA_QualifiedName_copycstring("Views", &views->browseName);
    UA_LocalizedText_copycstring("Views", &views->displayName);
    UA_LocalizedText_copycstring("Views", &views->description);
    ADDREFERENCE(views, RefTypeId_HasTypeDefinition, UA_FALSE, ObjTypeId_FolderType);
    UA_NodeStore_insert(server->nodestore, (UA_Node**)&views, UA_NODESTORE_INSERT_UNIQUE);

    // Server
    UA_ObjectNode *servernode = UA_ObjectNode_new();
    servernode->nodeId    = ObjId_Server.nodeId;
    servernode->nodeClass = UA_NODECLASS_OBJECT;
    UA_QualifiedName_copycstring("Server", &servernode->browseName);
    UA_LocalizedText_copycstring("Server", &servernode->displayName);
    UA_LocalizedText_copycstring("Server", &servernode->description);
    ADDREFERENCE(servernode, RefTypeId_HasComponent, UA_FALSE, ObjId_ServerCapabilities);
    ADDREFERENCE(servernode, RefTypeId_HasComponent, UA_FALSE, ObjId_NamespaceArray);
    ADDREFERENCE(servernode, RefTypeId_HasProperty, UA_FALSE, ObjId_ServerStatus);
    ADDREFERENCE(servernode, RefTypeId_HasProperty, UA_FALSE, ObjId_ServerArray);
    UA_NodeStore_insert(server->nodestore, (UA_Node**)&servernode, UA_NODESTORE_INSERT_UNIQUE);

    // NamespaceArray
    UA_VariableNode *namespaceArray = UA_VariableNode_new();
    namespaceArray->nodeId    = ObjId_NamespaceArray.nodeId;
    namespaceArray->nodeClass = UA_NODECLASS_VARIABLE; //FIXME: this should go into _new?
    UA_QualifiedName_copycstring("NodeStoreArray", &namespaceArray->browseName);
    UA_LocalizedText_copycstring("NodeStoreArray", &namespaceArray->displayName);
    UA_LocalizedText_copycstring("NodeStoreArray", &namespaceArray->description);
    UA_Array_new(&namespaceArray->value.storage.data.dataPtr, 2, &UA_TYPES[UA_STRING]);
    namespaceArray->value.vt = &UA_TYPES[UA_STRING];
    namespaceArray->value.storage.data.arrayLength = 2;
    UA_String_copycstring("http://opcfoundation.org/UA/", &((UA_String *)(namespaceArray->value.storage.data.dataPtr))[0]);
    UA_String_copycstring("http://localhost:16664/open62541/", &((UA_String *)(namespaceArray->value.storage.data.dataPtr))[1]);
    UA_UInt32 *dimensions = UA_alloc(sizeof(UA_UInt32));
    if(dimensions) {
        *dimensions = 2;
        namespaceArray->arrayDimensions = dimensions;
        namespaceArray->arrayDimensionsSize = 1;
    }
    namespaceArray->dataType = NS0NODEID(UA_STRING_NS0);
    namespaceArray->valueRank       = 1;
    namespaceArray->minimumSamplingInterval = 1.0;
    namespaceArray->historizing     = UA_FALSE;
    UA_NodeStore_insert(server->nodestore, (UA_Node**)&namespaceArray, UA_NODESTORE_INSERT_UNIQUE);

    // ServerStatus
    UA_VariableNode *serverstatus = UA_VariableNode_new();
    serverstatus->nodeId    = ObjId_ServerStatus.nodeId;
    serverstatus->nodeClass = UA_NODECLASS_VARIABLE;
    UA_QualifiedName_copycstring("ServerStatus", &serverstatus->browseName);
    UA_LocalizedText_copycstring("ServerStatus", &serverstatus->displayName);
    UA_LocalizedText_copycstring("ServerStatus", &serverstatus->description);
    UA_ServerStatusDataType *status = UA_ServerStatusDataType_new();
    status->startTime   = UA_DateTime_now();
    status->currentTime = UA_DateTime_now();
    status->state       = UA_SERVERSTATE_RUNNING;
    UA_String_copycstring("open62541.org", &status->buildInfo.productUri);
    UA_String_copycstring("open62541", &status->buildInfo.manufacturerName);
    UA_String_copycstring("open62541", &status->buildInfo.productName);
    UA_String_copycstring("0.0", &status->buildInfo.softwareVersion);
    UA_String_copycstring("0.0", &status->buildInfo.buildNumber);
    status->buildInfo.buildDate     = UA_DateTime_now();
    status->secondsTillShutdown     = 99999999;
    UA_LocalizedText_copycstring("because", &status->shutdownReason);
    serverstatus->value.vt          = &UA_TYPES[UA_SERVERSTATUSDATATYPE]; // gets encoded as an extensionobject
    serverstatus->value.storage.data.arrayLength = 1;
    serverstatus->value.storage.data.dataPtr        = status;
    UA_NodeStore_insert(server->nodestore, (UA_Node**)&serverstatus, UA_NODESTORE_INSERT_UNIQUE);

    // State (Component of ServerStatus)
    UA_VariableNode *state = UA_VariableNode_new();
    state->nodeId    = ObjId_State.nodeId;
    state->nodeClass = UA_NODECLASS_VARIABLE;
    UA_QualifiedName_copycstring("State", &state->browseName);
    UA_LocalizedText_copycstring("State", &state->displayName);
    UA_LocalizedText_copycstring("State", &state->description);
    state->value.vt = &UA_TYPES[UA_SERVERSTATE];
    state->value.storage.data.arrayDimensionsLength = 1; // added to ensure encoding in readreponse
    state->value.storage.data.arrayLength = 1;
    state->value.storage.data.dataPtr = &status->state; // points into the other object.
    state->value.storageType = UA_VARIANT_DATA_NODELETE;
    UA_NodeStore_insert(server->nodestore, (UA_Node**)&state, UA_NODESTORE_INSERT_UNIQUE);

    UA_NodeStore_release((const UA_Node *)root);

    return server;
}

UA_AddNodesResult UA_Server_addNode(UA_Server *server, UA_Node **node, const UA_NodeId *parentNodeId,
                                    const UA_NodeId *referenceTypeId) {
    UA_ExpandedNodeId expParentNodeId;
    UA_ExpandedNodeId_init(&expParentNodeId);
    UA_NodeId_copy(parentNodeId, &expParentNodeId.nodeId);
    return AddNode(server, &adminSession, node, &expParentNodeId, referenceTypeId);
}
>>>>>>> e4a17a34

	 */

	// ObjectTypes (Ids only)
//    UA_ExpandedNodeId ObjTypeId_FolderType; NS0EXPANDEDNODEID(ObjTypeId_FolderType, 61);
	// Objects (Ids only)
	UA_ExpandedNodeId ObjId_Null;
	NS0EXPANDEDNODEID(ObjId_Null, 0);
	UA_ExpandedNodeId ObjId_Root;
	NS0EXPANDEDNODEID(ObjId_Root, 84);
	UA_ExpandedNodeId ObjId_ObjectsFolder;
	NS0EXPANDEDNODEID(ObjId_ObjectsFolder, 85);
	UA_ExpandedNodeId ObjId_TypesFolder;
	NS0EXPANDEDNODEID(ObjId_TypesFolder, 86);
	UA_ExpandedNodeId ObjId_ViewsFolder;
	NS0EXPANDEDNODEID(ObjId_ViewsFolder, 87);
	UA_ExpandedNodeId ObjId_ReferenceTypesFolder;
	NS0EXPANDEDNODEID(ObjId_ReferenceTypesFolder, 91);
	UA_ExpandedNodeId ObjId_Server;
	NS0EXPANDEDNODEID(ObjId_Server, 2253);
	//UA_ExpandedNodeId VarId_ServerArray;
	//NS0EXPANDEDNODEID(VarId_ServerArray, 2254);
    UA_ExpandedNodeId VarId_NamespaceArray; NS0EXPANDEDNODEID(VarId_NamespaceArray, 2255);
    UA_ExpandedNodeId VarId_ServerStatus; NS0EXPANDEDNODEID(VarId_ServerStatus, 2256);
//    UA_ExpandedNodeId ObjId_ServerCapabilities; NS0EXPANDEDNODEID(ObjId_ServerCapabilities, 2268);
    UA_ExpandedNodeId VarId_State; NS0EXPANDEDNODEID(VarId_State, 2259);

	ns0_addObjectNode(server,RefTypeId_Organizes.nodeId, ObjId_Root, ObjId_Null,
			"Root", "Root", "Root");
	ns0_addObjectNode(server,RefTypeId_Organizes.nodeId, ObjId_ObjectsFolder,
			ObjId_Root, "Objects", "Objects", "Objects");
	ns0_addObjectNode(server,RefTypeId_Organizes.nodeId, ObjId_Server,
			ObjId_ObjectsFolder, "Server", "Server", "Server");


	UA_DataValue *serverArrayValue;
	UA_DataValue_new(&serverArrayValue);
	UA_UInt32 namespaceArraySize = 2;

	UA_Array_new((void**)&serverArrayValue->value.storage.data.dataPtr, namespaceArraySize, &UA_[UA_STRING]);
	UA_String_copycstring("http://opcfoundation.org/UA/", &((UA_String *)(serverArrayValue->value.storage.data.dataPtr))[0]);
	UA_Int32 *arrayDim;
	UA_UInt32 arrayDimSize = 1;
	UA_Array_new((void**)&arrayDim, arrayDimSize, &UA_[UA_INT32]);

	serverArrayValue->value.vt = &UA_[UA_STRING];
	serverArrayValue->value.storage.data.arrayDimensions = arrayDim;
	serverArrayValue->value.storage.data.arrayDimensionsLength = 1; // added to ensure encoding in readreponse
	serverArrayValue->value.storage.data.arrayLength = 1;
	serverArrayValue->value.storageType = UA_VARIANT_DATA;
	 {
		 UA_QualifiedName *browseName;
		 UA_QualifiedName_new(&browseName);
		 UA_LocalizedText *description;
		 UA_LocalizedText_new(&description);
		 UA_LocalizedText *displayName;
		 UA_LocalizedText_new(&displayName);

		 UA_QualifiedName_copycstring("NamespaceArray",browseName);
		 UA_LocalizedText_copycstring("NamespaceArray",description);
		 UA_LocalizedText_copycstring("NamespaceArray",displayName);

		 ns0_addVariableNode(server,RefTypeId_HasComponent.nodeId,VarId_NamespaceArray,ObjId_Server, *browseName,*description, *displayName,serverArrayValue,1);
	 }



	 // ServerStatus
	 UA_DataValue *serverStatusValue;
	 UA_DataValue_new(&serverStatusValue);

	 UA_ServerStatusDataType *status;
	 UA_ServerStatusDataType_new(&status);
	 status->startTime   = UA_DateTime_now();
	 status->currentTime = UA_DateTime_now();
	 status->state       = UA_SERVERSTATE_RUNNING;
	 UA_String_copycstring("open62541.org", &status->buildInfo.productUri);
	 UA_String_copycstring("open62541", &status->buildInfo.manufacturerName);
	 UA_String_copycstring("open62541", &status->buildInfo.productName);
	 UA_String_copycstring("0.0", &status->buildInfo.softwareVersion);
	 UA_String_copycstring("0.0", &status->buildInfo.buildNumber);
	 status->buildInfo.buildDate     = UA_DateTime_now();
	 status->secondsTillShutdown     = 99999999;
	 UA_LocalizedText_copycstring("because", &status->shutdownReason);
	 serverStatusValue->value.vt          = &UA_[UA_SERVERSTATUSDATATYPE]; // gets encoded as an extensionobject
	 serverStatusValue->value.storage.data.arrayLength = 0;
	 serverStatusValue->value.storage.data.dataPtr        = status;
	 serverStatusValue->value.storage.data.arrayDimensionsLength = 0;
	 {
		 UA_QualifiedName *browseName;
		 UA_QualifiedName_new(&browseName);
		 UA_LocalizedText *description;
		 UA_LocalizedText_new(&description);
		 UA_LocalizedText *displayName;
		 UA_LocalizedText_new(&displayName);

		 UA_QualifiedName_copycstring("ServerStatus",browseName);
		 UA_LocalizedText_copycstring("ServerStatus",description);
		 UA_LocalizedText_copycstring("ServerStatus",displayName);

		 ns0_addVariableNode(server,RefTypeId_HasComponent.nodeId,VarId_ServerStatus,ObjId_Server, *browseName, *description, *displayName ,serverStatusValue,-1);
	}

	 // State (Component of ServerStatus)

	 UA_DataValue *sateValue;
	 UA_DataValue_new(&sateValue);

	 sateValue->value.vt = &UA_[UA_SERVERSTATE];
	 sateValue->value.storage.data.arrayDimensionsLength = 0; // added to ensure encoding in readreponse
	 sateValue->value.storage.data.arrayLength = 0;
	 sateValue->value.storage.data.dataPtr = &status->state; // points into the other object.
	 sateValue->value.storageType = UA_VARIANT_DATA;

	 {
		 UA_QualifiedName *browseName;
		 UA_QualifiedName_new(&browseName);
		 UA_LocalizedText *description;
		 UA_LocalizedText_new(&description);
		 UA_LocalizedText *displayName;
		 UA_LocalizedText_new(&displayName);

		 UA_QualifiedName_copycstring("State",browseName);
		 UA_LocalizedText_copycstring("State",description);
		 UA_LocalizedText_copycstring("State",displayName);

		 ns0_addVariableNode(server,RefTypeId_HasComponent.nodeId,VarId_State,ObjId_Server, *browseName, *description,*displayName ,sateValue,-1);
	 }

	ns0_addObjectNode(server,RefTypeId_Organizes.nodeId, ObjId_TypesFolder, ObjId_Root,
			"Types", "Types", "Types");

	ns0_addObjectNode(server,RefTypeId_Organizes.nodeId, ObjId_TypesFolder, ObjId_Root,
			"Types", "Types", "Types");
	ns0_addObjectNode(server,RefTypeId_Organizes.nodeId, ObjId_ReferenceTypesFolder,
			ObjId_TypesFolder, "ReferenceTypes", "ReferenceTypes",
			"ReferenceTypes");
	ADD_REFTYPENODE_NS0(RefTypeId_Organizes.nodeId, RefTypeId_References,
			ObjId_ReferenceTypesFolder, "References", "References",
			"References", UA_TRUE, UA_TRUE);

	ns0_addObjectNode(server,RefTypeId_Organizes.nodeId, ObjId_ViewsFolder, ObjId_Root,
			"Views", "Views", "Views");

	ADD_REFTYPENODE_NS0(RefTypeId_HasSubtype.nodeId,
			RefTypeId_NonHierarchicalReferences, RefTypeId_References,
			"NonHierarchicalReferences", "NonHierarchicalReferences",
			"NonHierarchicalReferences", UA_TRUE, UA_FALSE);

	ADD_REFTYPENODE_NS0(RefTypeId_HasSubtype.nodeId, RefTypeId_HasModelParent,
			RefTypeId_NonHierarchicalReferences, "HasModelParent",
			"HasModelParent", "HasModelParent", UA_TRUE, UA_FALSE);
	ADD_REFTYPENODE_NS0(RefTypeId_HasSubtype.nodeId, RefTypeId_GeneratesEvent,
			RefTypeId_NonHierarchicalReferences, "GeneratesEvent",
			"GeneratesEvent", "GeneratesEvent", UA_TRUE, UA_FALSE);
	ADD_REFTYPENODE_NS0(RefTypeId_HasSubtype.nodeId, RefTypeId_HasEncoding,
			RefTypeId_NonHierarchicalReferences, "HasEncoding", "HasEncoding",
			"HasEncoding", UA_TRUE, UA_FALSE);
	ADD_REFTYPENODE_NS0(RefTypeId_HasSubtype.nodeId, RefTypeId_HasModellingRule,
			RefTypeId_NonHierarchicalReferences, "HasModellingRule",
			"HasModellingRule", "HasModellingRule", UA_TRUE, UA_FALSE);
	ADD_REFTYPENODE_NS0(RefTypeId_HasSubtype.nodeId, RefTypeId_HasDescription,
			RefTypeId_NonHierarchicalReferences, "HasDescription",
			"HasDescription", "HasDescription", UA_TRUE, UA_FALSE);
	ADD_REFTYPENODE_NS0(RefTypeId_HasSubtype.nodeId,
			RefTypeId_HasTypeDefinition, RefTypeId_NonHierarchicalReferences,
			"HasTypeDefinition", "HasTypeDefinition", "HasTypeDefinition",
			UA_TRUE, UA_FALSE);
	ADD_REFTYPENODE_NS0(RefTypeId_HasSubtype.nodeId, RefTypeId_FromState,
			RefTypeId_NonHierarchicalReferences, "FromState", "FromState",
			"FromState", UA_TRUE, UA_FALSE);
	ADD_REFTYPENODE_NS0(RefTypeId_HasSubtype.nodeId, RefTypeId_ToState,
			RefTypeId_NonHierarchicalReferences, "ToState", "ToState",
			"ToState", UA_TRUE, UA_FALSE);
	ADD_REFTYPENODE_NS0(RefTypeId_HasSubtype.nodeId, RefTypeId_HasCause,
			RefTypeId_NonHierarchicalReferences, "HasCause", "HasCause",
			"HasCause", UA_TRUE, UA_FALSE);
	ADD_REFTYPENODE_NS0(RefTypeId_HasSubtype.nodeId, RefTypeId_HasEffect,
			RefTypeId_NonHierarchicalReferences, "HasEffect", "HasEffect",
			"HasEffect", UA_TRUE, UA_FALSE);
	ADD_REFTYPENODE_NS0(RefTypeId_HasSubtype.nodeId,
			RefTypeId_HasHistoricalConfiguration,
			RefTypeId_NonHierarchicalReferences, "HasHistoricalConfiguration",
			"HasHistoricalConfiguration", "HasHistoricalConfiguration", UA_TRUE,
			UA_FALSE);

	ADD_REFTYPENODE_NS0(RefTypeId_HasSubtype.nodeId,
			RefTypeId_HierarchicalReferences, RefTypeId_References,
			"HierarchicalReferences", "HierarchicalReferences",
			"HierarchicalReferences", UA_TRUE, UA_FALSE);
	ADD_REFTYPENODE_NS0(RefTypeId_HasSubtype.nodeId, RefTypeId_HasEventSource,
			RefTypeId_HierarchicalReferences, "HasEventSource",
			"HasEventSource", "HasEventSource", UA_TRUE, UA_FALSE);
	ADD_REFTYPENODE_NS0(RefTypeId_HasSubtype.nodeId, RefTypeId_HasNotifier,
			RefTypeId_HasEventSource, "HasEventSource", "HasEventSource",
			"HasEventSource", UA_TRUE, UA_FALSE);
	ADD_REFTYPENODE_NS0(RefTypeId_HasSubtype.nodeId, RefTypeId_HasChild,
			RefTypeId_HierarchicalReferences, "HasChild", "HasChild",
			"HasChild", UA_TRUE, UA_FALSE);
	ADD_REFTYPENODE_NS0(RefTypeId_HasSubtype.nodeId, RefTypeId_Aggregates,
			RefTypeId_HasChild, "Aggregates", "Aggregates", "Aggregates",
			UA_TRUE, UA_FALSE);
	ADD_REFTYPENODE_NS0(RefTypeId_HasSubtype.nodeId, RefTypeId_HasProperty,
			RefTypeId_Aggregates, "HasProperty", "HasProperty", "HasProperty",
			UA_TRUE, UA_FALSE);
	ADD_REFTYPENODE_NS0(RefTypeId_HasSubtype.nodeId, RefTypeId_HasComponent,
			RefTypeId_Aggregates, "HasComponent", "HasComponent",
			"HasComponent", UA_TRUE, UA_FALSE);
	ADD_REFTYPENODE_NS0(RefTypeId_HasSubtype.nodeId,
			RefTypeId_HasOrderedComponent, RefTypeId_HasComponent,
			"HasOrderedComponent", "HasOrderedComponent", "HasOrderedComponent",
			UA_TRUE, UA_FALSE);
	ADD_REFTYPENODE_NS0(RefTypeId_HasSubtype.nodeId, RefTypeId_HasSubtype,
			RefTypeId_HasChild, "HasSubtype", "HasSubtype", "HasSubtype",
			UA_TRUE, UA_FALSE);
	ADD_REFTYPENODE_NS0(RefTypeId_HasSubtype.nodeId, RefTypeId_Organizes,
			RefTypeId_HierarchicalReferences, "Organizes", "Organizes",
			"Organizes", UA_TRUE, UA_FALSE);

	/*UA_ReferenceTypeNode *references;
	 UA_ReferenceTypeNode_new(&references);
	 references->nodeId    = RefTypeId_References.nodeId;
	 references->nodeClass = UA_NODECLASS_REFERENCETYPE;
	 UA_QualifiedName_copycstring("References", &references->browseName);
	 UA_LocalizedText_copycstring("References", &references->displayName);
	 UA_LocalizedText_copycstring("References", &references->description);
	 references->isAbstract = UA_TRUE;
	 references->symmetric  = UA_TRUE;
	 UA_NodeStoreExample_insert(server->nodestore, (UA_Node**)&references, UA_NODESTORE_INSERT_UNIQUE);



	 //addSingleNode()

	 UA_ReferenceTypeNode *hierarchicalreferences;
	 UA_ReferenceTypeNode_new(&hierarchicalreferences);
	 hierarchicalreferences->nodeId    = RefTypeId_HierarchicalReferences.nodeId;
	 hierarchicalreferences->nodeClass = UA_NODECLASS_REFERENCETYPE;
	 UA_QualifiedName_copycstring("HierarchicalReferences", &hierarchicalreferences->browseName);
	 UA_LocalizedText_copycstring("HierarchicalReferences", &hierarchicalreferences->displayName);
	 UA_LocalizedText_copycstring("HierarchicalReferences", &hierarchicalreferences->description);
	 hierarchicalreferences->isAbstract = UA_TRUE;
	 hierarchicalreferences->symmetric  = UA_FALSE;

	 ADDREFERENCE(hierarchicalreferences, RefTypeId_HasSubtype, UA_TRUE, RefTypeId_References);


	 UA_NodeStoreExample_insert(server->nodestore, (UA_Node**)&hierarchicalreferences, UA_NODESTORE_INSERT_UNIQUE);

	 UA_ReferenceTypeNode *nonhierarchicalreferences;
	 UA_ReferenceTypeNode_new(&nonhierarchicalreferences);
	 nonhierarchicalreferences->nodeId    = RefTypeId_NonHierarchicalReferences.nodeId;
	 nonhierarchicalreferences->nodeClass = UA_NODECLASS_REFERENCETYPE;
	 UA_QualifiedName_copycstring("NonHierarchicalReferences", &nonhierarchicalreferences->browseName);
	 UA_LocalizedText_copycstring("NonHierarchicalReferences", &nonhierarchicalreferences->displayName);
	 UA_LocalizedText_copycstring("NonHierarchicalReferences", &nonhierarchicalreferences->description);
	 nonhierarchicalreferences->isAbstract = UA_TRUE;
	 nonhierarchicalreferences->symmetric  = UA_FALSE;
	 ADDREFERENCE(nonhierarchicalreferences, RefTypeId_HasSubtype, UA_TRUE, RefTypeId_References);
	 UA_NodeStoreExample_insert(server->nodestore, (UA_Node**)&nonhierarchicalreferences, UA_NODESTORE_INSERT_UNIQUE);

	 UA_ReferenceTypeNode *haschild;
	 UA_ReferenceTypeNode_new(&haschild);
	 haschild->nodeId    = RefTypeId_HasChild.nodeId;
	 haschild->nodeClass = UA_NODECLASS_REFERENCETYPE;
	 UA_QualifiedName_copycstring("HasChild", &haschild->browseName);
	 UA_LocalizedText_copycstring("HasChild", &haschild->displayName);
	 UA_LocalizedText_copycstring("HasChild", &haschild->description);
	 haschild->isAbstract = UA_TRUE;
	 haschild->symmetric  = UA_FALSE;
	 ADDREFERENCE(haschild, RefTypeId_HasSubtype, UA_TRUE, RefTypeId_HierarchicalReferences);
	 UA_NodeStoreExample_insert(server->nodestore, (UA_Node**)&haschild, UA_NODESTORE_INSERT_UNIQUE);

	 UA_ReferenceTypeNode *organizes;
	 UA_ReferenceTypeNode_new(&organizes);
	 organizes->nodeId    = RefTypeId_Organizes.nodeId;
	 organizes->nodeClass = UA_NODECLASS_REFERENCETYPE;
	 UA_QualifiedName_copycstring("Organizes", &organizes->browseName);
	 UA_LocalizedText_copycstring("Organizes", &organizes->displayName);
	 UA_LocalizedText_copycstring("Organizes", &organizes->description);
	 organizes->isAbstract = UA_FALSE;
	 organizes->symmetric  = UA_FALSE;
	 UA_LocalizedText_copycstring("OrganizedBy", &organizes->inverseName);
	 ADDREFERENCE(organizes, RefTypeId_HasSubtype, UA_TRUE, RefTypeId_HierarchicalReferences);
	 UA_NodeStoreExample_insert(server->nodestore, (UA_Node**)&organizes, UA_NODESTORE_INSERT_UNIQUE);

	 UA_ReferenceTypeNode *haseventsource;
	 UA_ReferenceTypeNode_new(&haseventsource);
	 haseventsource->nodeId    = RefTypeId_HasEventSource.nodeId;
	 haseventsource->nodeClass = UA_NODECLASS_REFERENCETYPE;
	 UA_QualifiedName_copycstring("HasEventSource", &haseventsource->browseName);
	 UA_LocalizedText_copycstring("HasEventSource", &haseventsource->displayName);
	 UA_LocalizedText_copycstring("HasEventSource", &haseventsource->description);
	 haseventsource->isAbstract = UA_FALSE;
	 haseventsource->symmetric  = UA_FALSE;
	 UA_LocalizedText_copycstring("EventSourceOf", &haseventsource->inverseName);
	 ADDREFERENCE(haseventsource, RefTypeId_HasSubtype, UA_TRUE, RefTypeId_HierarchicalReferences);
	 UA_NodeStoreExample_insert(server->nodestore, (UA_Node**)&haseventsource, UA_NODESTORE_INSERT_UNIQUE);

	 UA_ReferenceTypeNode *hasmodellingrule;
	 UA_ReferenceTypeNode_new(&hasmodellingrule);
	 hasmodellingrule->nodeId    = RefTypeId_HasModellingRule.nodeId;
	 hasmodellingrule->nodeClass = UA_NODECLASS_REFERENCETYPE;
	 UA_QualifiedName_copycstring("HasModellingRule", &hasmodellingrule->browseName);
	 UA_LocalizedText_copycstring("HasModellingRule", &hasmodellingrule->displayName);
	 UA_LocalizedText_copycstring("HasModellingRule", &hasmodellingrule->description);
	 hasmodellingrule->isAbstract = UA_FALSE;
	 hasmodellingrule->symmetric  = UA_FALSE;
	 UA_LocalizedText_copycstring("ModellingRuleOf", &hasmodellingrule->inverseName);
	 ADDREFERENCE(hasmodellingrule, RefTypeId_HasSubtype, UA_TRUE, RefTypeId_NonHierarchicalReferences);
	 UA_NodeStoreExample_insert(server->nodestore, (UA_Node**)&hasmodellingrule, UA_NODESTORE_INSERT_UNIQUE);

	 UA_ReferenceTypeNode *hasencoding;
	 UA_ReferenceTypeNode_new(&hasencoding);
	 hasencoding->nodeId    = RefTypeId_HasEncoding.nodeId;
	 hasencoding->nodeClass = UA_NODECLASS_REFERENCETYPE;
	 UA_QualifiedName_copycstring("HasEncoding", &hasencoding->browseName);
	 UA_LocalizedText_copycstring("HasEncoding", &hasencoding->displayName);
	 UA_LocalizedText_copycstring("HasEncoding", &hasencoding->description);
	 hasencoding->isAbstract = UA_FALSE;
	 hasencoding->symmetric  = UA_FALSE;
	 UA_LocalizedText_copycstring("EncodingOf", &hasencoding->inverseName);
	 ADDREFERENCE(hasencoding, RefTypeId_HasSubtype, UA_TRUE, RefTypeId_NonHierarchicalReferences);
	 UA_NodeStoreExample_insert(server->nodestore, (UA_Node**)&hasencoding, UA_NODESTORE_INSERT_UNIQUE);

	 UA_ReferenceTypeNode *hasdescription;
	 UA_ReferenceTypeNode_new(&hasdescription);
	 hasdescription->nodeId    = RefTypeId_HasDescription.nodeId;
	 hasdescription->nodeClass = UA_NODECLASS_REFERENCETYPE;
	 UA_QualifiedName_copycstring("HasDescription", &hasdescription->browseName);
	 UA_LocalizedText_copycstring("HasDescription", &hasdescription->displayName);
	 UA_LocalizedText_copycstring("HasDescription", &hasdescription->description);
	 hasdescription->isAbstract = UA_FALSE;
	 hasdescription->symmetric  = UA_FALSE;
	 UA_LocalizedText_copycstring("DescriptionOf", &hasdescription->inverseName);
	 ADDREFERENCE(hasdescription, RefTypeId_HasSubtype, UA_TRUE, RefTypeId_NonHierarchicalReferences);
	 UA_NodeStoreExample_insert(server->nodestore, (UA_Node**)&hasdescription, UA_NODESTORE_INSERT_UNIQUE);

	 UA_ReferenceTypeNode *hastypedefinition;
	 UA_ReferenceTypeNode_new(&hastypedefinition);
	 hastypedefinition->nodeId    = RefTypeId_HasTypeDefinition.nodeId;
	 hastypedefinition->nodeClass = UA_NODECLASS_REFERENCETYPE;
	 UA_QualifiedName_copycstring("HasTypeDefinition", &hastypedefinition->browseName);
	 UA_LocalizedText_copycstring("HasTypeDefinition", &hastypedefinition->displayName);
	 UA_LocalizedText_copycstring("HasTypeDefinition", &hastypedefinition->description);
	 hastypedefinition->isAbstract = UA_FALSE;
	 hastypedefinition->symmetric  = UA_FALSE;
	 UA_LocalizedText_copycstring("TypeDefinitionOf", &hastypedefinition->inverseName);
	 ADDREFERENCE(hastypedefinition, RefTypeId_HasSubtype, UA_TRUE,  RefTypeId_NonHierarchicalReferences);
	 UA_NodeStoreExample_insert(server->nodestore, (UA_Node**)&hastypedefinition, UA_NODESTORE_INSERT_UNIQUE);

	 UA_ReferenceTypeNode *generatesevent;
	 UA_ReferenceTypeNode_new(&generatesevent);
	 generatesevent->nodeId    = RefTypeId_GeneratesEvent.nodeId;
	 generatesevent->nodeClass = UA_NODECLASS_REFERENCETYPE;
	 UA_QualifiedName_copycstring("GeneratesEvent", &generatesevent->browseName);
	 UA_LocalizedText_copycstring("GeneratesEvent", &generatesevent->displayName);
	 UA_LocalizedText_copycstring("GeneratesEvent", &generatesevent->description);
	 generatesevent->isAbstract = UA_FALSE;
	 generatesevent->symmetric  = UA_FALSE;
	 UA_LocalizedText_copycstring("GeneratedBy", &generatesevent->inverseName);
	 ADDREFERENCE(generatesevent, RefTypeId_HasSubtype, UA_TRUE, RefTypeId_NonHierarchicalReferences);
	 UA_NodeStoreExample_insert(server->nodestore, (UA_Node**)&generatesevent, UA_NODESTORE_INSERT_UNIQUE);

	 UA_ReferenceTypeNode *aggregates;
	 UA_ReferenceTypeNode_new(&aggregates);
	 aggregates->nodeId    = RefTypeId_Aggregates.nodeId;
	 aggregates->nodeClass = UA_NODECLASS_REFERENCETYPE;
	 UA_QualifiedName_copycstring("Aggregates", &aggregates->browseName);
	 UA_LocalizedText_copycstring("Aggregates", &aggregates->displayName);
	 UA_LocalizedText_copycstring("Aggregates", &aggregates->description);
	 aggregates->isAbstract = UA_TRUE;
	 aggregates->symmetric  = UA_FALSE;
	 ADDREFERENCE(aggregates, RefTypeId_HasSubtype, UA_TRUE, RefTypeId_HasChild);
	 UA_NodeStoreExample_insert(server->nodestore, (UA_Node**)&aggregates, UA_NODESTORE_INSERT_UNIQUE);

	 UA_ReferenceTypeNode *hassubtype;
	 UA_ReferenceTypeNode_new(&hassubtype);
	 hassubtype->nodeId    = RefTypeId_HasSubtype.nodeId;
	 hassubtype->nodeClass = UA_NODECLASS_REFERENCETYPE;
	 UA_QualifiedName_copycstring("HasSubtype", &hassubtype->browseName);
	 UA_LocalizedText_copycstring("HasSubtype", &hassubtype->displayName);
	 UA_LocalizedText_copycstring("HasSubtype", &hassubtype->description);
	 hassubtype->isAbstract = UA_FALSE;
	 hassubtype->symmetric  = UA_FALSE;
	 UA_LocalizedText_copycstring("SubtypeOf", &hassubtype->inverseName);
	 ADDREFERENCE(hassubtype, RefTypeId_HasSubtype, UA_TRUE, RefTypeId_HasChild);
	 UA_NodeStoreExample_insert(server->nodestore, (UA_Node**)&hassubtype, UA_NODESTORE_INSERT_UNIQUE);

	 UA_ReferenceTypeNode *hasproperty;
	 UA_ReferenceTypeNode_new(&hasproperty);
	 hasproperty->nodeId    = RefTypeId_HasProperty.nodeId;
	 hasproperty->nodeClass = UA_NODECLASS_REFERENCETYPE;
	 UA_QualifiedName_copycstring("HasProperty", &hasproperty->browseName);
	 UA_LocalizedText_copycstring("HasProperty", &hasproperty->displayName);
	 UA_LocalizedText_copycstring("HasProperty", &hasproperty->description);
	 hasproperty->isAbstract = UA_FALSE;
	 hasproperty->symmetric  = UA_FALSE;
	 UA_LocalizedText_copycstring("PropertyOf", &hasproperty->inverseName);
	 ADDREFERENCE(hasproperty, RefTypeId_HasSubtype, UA_TRUE, RefTypeId_Aggregates);
	 UA_NodeStoreExample_insert(server->nodestore, (UA_Node**)&hasproperty, UA_NODESTORE_INSERT_UNIQUE);

	 UA_ReferenceTypeNode *hascomponent;
	 UA_ReferenceTypeNode_new(&hascomponent);
	 hascomponent->nodeId    = RefTypeId_HasComponent.nodeId;
	 hascomponent->nodeClass = UA_NODECLASS_REFERENCETYPE;
	 UA_QualifiedName_copycstring("HasComponent", &hascomponent->browseName);
	 UA_LocalizedText_copycstring("HasComponent", &hascomponent->displayName);
	 UA_LocalizedText_copycstring("HasComponent", &hascomponent->description);
	 hascomponent->isAbstract = UA_FALSE;
	 hascomponent->symmetric  = UA_FALSE;
	 UA_LocalizedText_copycstring("ComponentOf", &hascomponent->inverseName);
	 ADDREFERENCE(hascomponent, RefTypeId_HasSubtype, UA_TRUE, RefTypeId_Aggregates);
	 UA_NodeStoreExample_insert(server->nodestore, (UA_Node**)&hascomponent, UA_NODESTORE_INSERT_UNIQUE);

	 UA_ReferenceTypeNode *hasnotifier;
	 UA_ReferenceTypeNode_new(&hasnotifier);
	 hasnotifier->nodeId    = RefTypeId_HasNotifier.nodeId;
	 hasnotifier->nodeClass = UA_NODECLASS_REFERENCETYPE;
	 UA_QualifiedName_copycstring("HasNotifier", &hasnotifier->browseName);
	 UA_LocalizedText_copycstring("HasNotifier", &hasnotifier->displayName);
	 UA_LocalizedText_copycstring("HasNotifier", &hasnotifier->description);
	 hasnotifier->isAbstract = UA_FALSE;
	 hasnotifier->symmetric  = UA_FALSE;
	 UA_LocalizedText_copycstring("NotifierOf", &hasnotifier->inverseName);
	 ADDREFERENCE(hasnotifier, RefTypeId_HasSubtype, UA_TRUE, RefTypeId_HasEventSource);
	 UA_NodeStoreExample_insert(server->nodestore, (UA_Node**)&hasnotifier, UA_NODESTORE_INSERT_UNIQUE);

	 UA_ReferenceTypeNode *hasorderedcomponent;
	 UA_ReferenceTypeNode_new(&hasorderedcomponent);
	 hasorderedcomponent->nodeId    = RefTypeId_HasOrderedComponent.nodeId;
	 hasorderedcomponent->nodeClass = UA_NODECLASS_REFERENCETYPE;
	 UA_QualifiedName_copycstring("HasOrderedComponent", &hasorderedcomponent->browseName);
	 UA_LocalizedText_copycstring("HasOrderedComponent", &hasorderedcomponent->displayName);
	 UA_LocalizedText_copycstring("HasOrderedComponent", &hasorderedcomponent->description);
	 hasorderedcomponent->isAbstract = UA_FALSE;
	 hasorderedcomponent->symmetric  = UA_FALSE;
	 UA_LocalizedText_copycstring("OrderedComponentOf", &hasorderedcomponent->inverseName);
	 ADDREFERENCE(hasorderedcomponent, RefTypeId_HasSubtype, UA_TRUE, RefTypeId_HasComponent);
	 UA_NodeStoreExample_insert(server->nodestore, (UA_Node**)&hasorderedcomponent, UA_NODESTORE_INSERT_UNIQUE);

	 UA_ReferenceTypeNode *hasmodelparent;
	 UA_ReferenceTypeNode_new(&hasmodelparent);
	 hasmodelparent->nodeId    = RefTypeId_HasModelParent.nodeId;
	 hasmodelparent->nodeClass = UA_NODECLASS_REFERENCETYPE;
	 UA_QualifiedName_copycstring("HasModelParent", &hasmodelparent->browseName);
	 UA_LocalizedText_copycstring("HasModelParent", &hasmodelparent->displayName);
	 UA_LocalizedText_copycstring("HasModelParent", &hasmodelparent->description);
	 hasmodelparent->isAbstract = UA_FALSE;
	 hasmodelparent->symmetric  = UA_FALSE;
	 UA_LocalizedText_copycstring("ModelParentOf", &hasmodelparent->inverseName);
	 ADDREFERENCE(hasmodelparent, RefTypeId_HasSubtype, UA_TRUE, RefTypeId_NonHierarchicalReferences);
	 UA_NodeStoreExample_insert(server->nodestore, (UA_Node**)&hasmodelparent, UA_NODESTORE_INSERT_UNIQUE);

	 UA_ReferenceTypeNode *fromstate;
	 UA_ReferenceTypeNode_new(&fromstate);
	 fromstate->nodeId    = RefTypeId_FromState.nodeId;
	 fromstate->nodeClass = UA_NODECLASS_REFERENCETYPE;
	 UA_QualifiedName_copycstring("FromState", &fromstate->browseName);
	 UA_LocalizedText_copycstring("FromState", &fromstate->displayName);
	 UA_LocalizedText_copycstring("FromState", &fromstate->description);
	 fromstate->isAbstract = UA_FALSE;
	 fromstate->symmetric  = UA_FALSE;
	 UA_LocalizedText_copycstring("ToTransition", &fromstate->inverseName);
	 ADDREFERENCE(fromstate, RefTypeId_HasSubtype, UA_TRUE, RefTypeId_NonHierarchicalReferences);
	 UA_NodeStoreExample_insert(server->nodestore, (UA_Node**)&fromstate, UA_NODESTORE_INSERT_UNIQUE);

	 UA_ReferenceTypeNode *tostate;
	 UA_ReferenceTypeNode_new(&tostate);
	 tostate->nodeId    = RefTypeId_ToState.nodeId;
	 tostate->nodeClass = UA_NODECLASS_REFERENCETYPE;
	 UA_QualifiedName_copycstring("ToState", &tostate->browseName);
	 UA_LocalizedText_copycstring("ToState", &tostate->displayName);
	 UA_LocalizedText_copycstring("ToState", &tostate->description);
	 tostate->isAbstract = UA_FALSE;
	 tostate->symmetric  = UA_FALSE;
	 UA_LocalizedText_copycstring("FromTransition", &tostate->inverseName);
	 ADDREFERENCE(tostate, RefTypeId_HasSubtype, UA_TRUE, RefTypeId_NonHierarchicalReferences);
	 UA_NodeStoreExample_insert(server->nodestore, (UA_Node**)&tostate, UA_NODESTORE_INSERT_UNIQUE);

	 UA_ReferenceTypeNode *hascause;
	 UA_ReferenceTypeNode_new(&hascause);
	 hascause->nodeId    = RefTypeId_HasCause.nodeId;
	 hascause->nodeClass = UA_NODECLASS_REFERENCETYPE;
	 UA_QualifiedName_copycstring("HasCause", &hascause->browseName);
	 UA_LocalizedText_copycstring("HasCause", &hascause->displayName);
	 UA_LocalizedText_copycstring("HasCause", &hascause->description);
	 hascause->isAbstract = UA_FALSE;
	 hascause->symmetric  = UA_FALSE;
	 UA_LocalizedText_copycstring("MayBeCausedBy", &hascause->inverseName);
	 ADDREFERENCE(hascause, RefTypeId_HasSubtype, UA_TRUE, RefTypeId_NonHierarchicalReferences);
	 UA_NodeStoreExample_insert(server->nodestore, (UA_Node**)&hascause, UA_NODESTORE_INSERT_UNIQUE);

	 UA_ReferenceTypeNode *haseffect;
	 UA_ReferenceTypeNode_new(&haseffect);
	 haseffect->nodeId    = RefTypeId_HasEffect.nodeId;
	 haseffect->nodeClass = UA_NODECLASS_REFERENCETYPE;
	 UA_QualifiedName_copycstring("HasEffect", &haseffect->browseName);
	 UA_LocalizedText_copycstring("HasEffect", &haseffect->displayName);
	 UA_LocalizedText_copycstring("HasEffect", &haseffect->description);
	 haseffect->isAbstract = UA_FALSE;
	 haseffect->symmetric  = UA_FALSE;
	 UA_LocalizedText_copycstring("MayBeEffectedBy", &haseffect->inverseName);
	 ADDREFERENCE(haseffect, RefTypeId_HasSubtype, UA_TRUE, RefTypeId_NonHierarchicalReferences);
	 UA_NodeStoreExample_insert(server->nodestore, (UA_Node**)&haseffect, UA_NODESTORE_INSERT_UNIQUE);

	 UA_ReferenceTypeNode *hashistoricalconfiguration;
	 UA_ReferenceTypeNode_new(&hashistoricalconfiguration);
	 hashistoricalconfiguration->nodeId    = RefTypeId_HasHistoricalConfiguration.nodeId;
	 hashistoricalconfiguration->nodeClass = UA_NODECLASS_REFERENCETYPE;
	 UA_QualifiedName_copycstring("HasHistoricalConfiguration", &hashistoricalconfiguration->browseName);
	 UA_LocalizedText_copycstring("HasHistoricalConfiguration", &hashistoricalconfiguration->displayName);
	 UA_LocalizedText_copycstring("HasHistoricalConfiguration", &hashistoricalconfiguration->description);
	 hashistoricalconfiguration->isAbstract = UA_FALSE;
	 hashistoricalconfiguration->symmetric  = UA_FALSE;
	 UA_LocalizedText_copycstring("HistoricalConfigurationOf", &hashistoricalconfiguration->inverseName);
	 ADDREFERENCE(hashistoricalconfiguration, RefTypeId_HasSubtype, UA_TRUE, RefTypeId_Aggregates);
	 UA_NodeStoreExample_insert(server->nodestore, (UA_Node**)&hashistoricalconfiguration, UA_NODESTORE_INSERT_UNIQUE);

	 */
	/*

	 // FolderType
	 UA_ObjectNode *folderType;
	 UA_ObjectNode_new(&folderType);
	 folderType->nodeId    = NS0NODEID(61);
	 folderType->nodeClass = UA_NODECLASS_OBJECTTYPE; // I should not have to set this manually
	 UA_QualifiedName_copycstring("FolderType", &folderType->browseName);
	 UA_LocalizedText_copycstring("FolderType", &folderType->displayName);
	 UA_LocalizedText_copycstring("FolderType", &folderType->description);
	 UA_NodeStoreExample_insert(server->nodestore, (UA_Node**)&folderType, UA_NODESTORE_INSERT_UNIQUE);

	 // Root
	 UA_ObjectNode *root;
	 UA_ObjectNode_new(&root);
	 root->nodeId    = NS0NODEID(84);
	 root->nodeClass = UA_NODECLASS_OBJECT; // I should not have to set this manually
	 UA_QualifiedName_copycstring("Root", &root->browseName);
	 UA_LocalizedText_copycstring("Root", &root->displayName);
	 UA_LocalizedText_copycstring("Root", &root->description);
	 ADDREFERENCE(root, RefTypeId_HasTypeDefinition, UA_FALSE, ObjTypeId_FolderType);
	 ADDREFERENCE(root, RefTypeId_Organizes, UA_FALSE, ObjId_ObjectsFolder);
	 ADDREFERENCE(root, RefTypeId_Organizes, UA_FALSE, ObjId_TypesFolder);
	 ADDREFERENCE(root, RefTypeId_Organizes, UA_FALSE, ObjId_ViewsFolder);
	 */
	/* root becomes a managed node. we need to release it at the end.*/
	/*
	 UA_NodeStoreExample_insert(server->nodestore, (UA_Node**)&root, UA_NODESTORE_INSERT_UNIQUE | UA_NODESTORE_INSERT_GETMANAGED);



	 // Objects
	 UA_ObjectNode *objects;
	 UA_ObjectNode_new(&objects);
	 objects->nodeId    = ObjId_ObjectsFolder.nodeId;
	 objects->nodeClass = UA_NODECLASS_OBJECT;
	 UA_QualifiedName_copycstring("Objects", &objects->browseName);
	 UA_LocalizedText_copycstring("Objects", &objects->displayName);
	 UA_LocalizedText_copycstring("Objects", &objects->description);
	 ADDREFERENCE(objects, RefTypeId_HasTypeDefinition, UA_FALSE, ObjTypeId_FolderType);
	 ADDREFERENCE(objects, RefTypeId_Organizes, UA_FALSE, ObjId_Server);
	 UA_NodeStoreExample_insert(server->nodestore, (UA_Node**)&objects, UA_NODESTORE_INSERT_UNIQUE);

	 // Types
	 UA_ObjectNode *types;
	 UA_ObjectNode_new(&types);
	 types->nodeId    = ObjId_TypesFolder.nodeId;
	 types->nodeClass = UA_NODECLASS_OBJECT;
	 UA_QualifiedName_copycstring("Types", &types->browseName);
	 UA_LocalizedText_copycstring("Types", &types->displayName);
	 UA_LocalizedText_copycstring("Types", &types->description);
	 ADDREFERENCE(types, RefTypeId_HasTypeDefinition, UA_FALSE, ObjTypeId_FolderType);
	 UA_NodeStoreExample_insert(server->nodestore, (UA_Node**)&types, UA_NODESTORE_INSERT_UNIQUE);

	 // Views
	 UA_ObjectNode *views;
	 UA_ObjectNode_new(&views);
	 views->nodeId    = ObjId_ViewsFolder.nodeId;
	 views->nodeClass = UA_NODECLASS_OBJECT;
	 UA_QualifiedName_copycstring("Views", &views->browseName);
	 UA_LocalizedText_copycstring("Views", &views->displayName);
	 UA_LocalizedText_copycstring("Views", &views->description);
	 ADDREFERENCE(views, RefTypeId_HasTypeDefinition, UA_FALSE, ObjTypeId_FolderType);
	 UA_NodeStoreExample_insert(server->nodestore, (UA_Node**)&views, UA_NODESTORE_INSERT_UNIQUE);

	 // Server
	 UA_ObjectNode *servernode;
	 UA_ObjectNode_new(&servernode);
	 servernode->nodeId    = ObjId_Server.nodeId;
	 servernode->nodeClass = UA_NODECLASS_OBJECT;
	 UA_QualifiedName_copycstring("Server", &servernode->browseName);
	 UA_LocalizedText_copycstring("Server", &servernode->displayName);
	 UA_LocalizedText_copycstring("Server", &servernode->description);
	 ADDREFERENCE(servernode, RefTypeId_HasComponent, UA_FALSE, ObjId_ServerCapabilities);
	 ADDREFERENCE(servernode, RefTypeId_HasComponent, UA_FALSE, ObjId_NamespaceArray);
	 ADDREFERENCE(servernode, RefTypeId_HasProperty, UA_FALSE, ObjId_ServerStatus);
	 ADDREFERENCE(servernode, RefTypeId_HasProperty, UA_FALSE, ObjId_ServerArray);
	 UA_NodeStoreExample_insert(server->nodestore, (UA_Node**)&servernode, UA_NODESTORE_INSERT_UNIQUE);

	 // NamespaceArray
	 UA_VariableNode *namespaceArray;
	 UA_VariableNode_new(&namespaceArray);
	 namespaceArray->nodeId    = ObjId_NamespaceArray.nodeId;
	 namespaceArray->nodeClass = UA_NODECLASS_VARIABLE; //FIXME: this should go into _new?
	 UA_QualifiedName_copycstring("NodeStoreArray", &namespaceArray->browseName);
	 UA_LocalizedText_copycstring("NodeStoreArray", &namespaceArray->displayName);
	 UA_LocalizedText_copycstring("NodeStoreArray", &namespaceArray->description);
	 UA_Array_new((void **)&namespaceArray->value.storage.data.dataPtr, 2, &UA_[UA_STRING]);
	 namespaceArray->value.vt = &UA_[UA_STRING];
	 namespaceArray->value.storage.data.arrayLength = 2;
	 UA_String_copycstring("http://opcfoundation.org/UA/", &((UA_String *)(namespaceArray->value.storage.data.dataPtr))[0]);
	 UA_String_copycstring("http://localhost:16664/open62541/", &((UA_String *)(namespaceArray->value.storage.data.dataPtr))[1]);
	 namespaceArray->arrayDimensionsSize = 1;
	 UA_UInt32 *dimensions = UA_NULL;
	 dimensions = UA_alloc(sizeof(UA_UInt32));
	 *dimensions = 2;
	 namespaceArray->arrayDimensions = dimensions;
	 namespaceArray->dataType = NS0NODEID(UA_STRING_NS0);
	 namespaceArray->valueRank       = 1;
	 namespaceArray->minimumSamplingInterval = 1.0;
	 namespaceArray->historizing     = UA_FALSE;
	 UA_NodeStoreExample_insert(server->nodestore, (UA_Node**)&namespaceArray, UA_NODESTORE_INSERT_UNIQUE);

	 // ServerStatus
	 UA_VariableNode *serverstatus;
	 UA_VariableNode_new(&serverstatus);
	 serverstatus->nodeId    = ObjId_ServerStatus.nodeId;
	 serverstatus->nodeClass = UA_NODECLASS_VARIABLE;
	 UA_QualifiedName_copycstring("ServerStatus", &serverstatus->browseName);
	 UA_LocalizedText_copycstring("ServerStatus", &serverstatus->displayName);
	 UA_LocalizedText_copycstring("ServerStatus", &serverstatus->description);
	 UA_ServerStatusDataType *status;
	 UA_ServerStatusDataType_new(&status);
	 status->startTime   = UA_DateTime_now();
	 status->currentTime = UA_DateTime_now();
	 status->state       = UA_SERVERSTATE_RUNNING;
	 UA_String_copycstring("open62541.org", &status->buildInfo.productUri);
	 UA_String_copycstring("open62541", &status->buildInfo.manufacturerName);
	 UA_String_copycstring("open62541", &status->buildInfo.productName);
	 UA_String_copycstring("0.0", &status->buildInfo.softwareVersion);
	 UA_String_copycstring("0.0", &status->buildInfo.buildNumber);
	 status->buildInfo.buildDate     = UA_DateTime_now();
	 status->secondsTillShutdown     = 99999999;
	 UA_LocalizedText_copycstring("because", &status->shutdownReason);
	 serverstatus->value.vt          = &UA_[UA_SERVERSTATUSDATATYPE]; // gets encoded as an extensionobject
	 serverstatus->value.storage.data.arrayLength = 1;
	 serverstatus->value.storage.data.dataPtr        = status;
	 UA_NodeStoreExample_insert(server->nodestore, (UA_Node**)&serverstatus, UA_NODESTORE_INSERT_UNIQUE);

	 // State (Component of ServerStatus)
	 UA_VariableNode *state;
	 UA_VariableNode_new(&state);
	 state->nodeId    = ObjId_State.nodeId;
	 state->nodeClass = UA_NODECLASS_VARIABLE;
	 UA_QualifiedName_copycstring("State", &state->browseName);
	 UA_LocalizedText_copycstring("State", &state->displayName);
	 UA_LocalizedText_copycstring("State", &state->description);
	 state->value.vt = &UA_[UA_SERVERSTATE];
	 state->value.storage.data.arrayDimensionsLength = 1; // added to ensure encoding in readreponse
	 state->value.storage.data.arrayLength = 1;
	 state->value.storage.data.dataPtr = &status->state; // points into the other object.
	 state->value.storageType = UA_VARIANT_DATA_NODELETE;
	 UA_NodeStoreExample_insert(server->nodestore, (UA_Node**)&state, UA_NODESTORE_INSERT_UNIQUE);

	 UA_NodeStoreExample_releaseManagedNode((const UA_Node *)root);



	 UA_Namespace *namespace;
	 UA_NamespaceManager_getNamespace(server->namespaceManager,0,&namespace);
	 */

	/*****
	 UA_Namespace *namespace;
	 UA_NamespaceManager_getNamespace(server->namespaceManager,0,&namespace);

	 UA_AddNodesItem addNodesItem;
	 UA_ReferenceTypeAttributes refTypeAttr;


	 addNodesItem.parentNodeId.nodeId = root->nodeId;

	 addNodesItem.requestedNewNodeId.nodeId.identifier.numeric = 999;
	 addNodesItem.requestedNewNodeId.nodeId.namespaceIndex = 0;
	 addNodesItem.requestedNewNodeId.nodeId.identifierType = UA_NODEIDTYPE_NUMERIC;
	 addNodesItem.referenceTypeId = RefTypeId_Organizes.nodeId;
	 addNodesItem.nodeClass = UA_NODECLASS_REFERENCETYPE;

	 UA_QualifiedName_copycstring("myNewNode", &addNodesItem.browseName);
	 UA_LocalizedText_copycstring("myNewNode", &refTypeAttr.displayName);
	 UA_LocalizedText_copycstring("myNewNode", &refTypeAttr.description);
	 refTypeAttr.isAbstract = UA_TRUE;
	 refTypeAttr.symmetric  = UA_TRUE;
	 refTypeAttr.userWriteMask = 0;
	 refTypeAttr.writeMask = 0;

	 refTypeAttr.inverseName.locale.length = 0;
	 refTypeAttr.inverseName.text.length = 0;

	 refTypeAttr.specifiedAttributes |= UA_ATTRIBUTEID_BROWSENAME;
	 refTypeAttr.specifiedAttributes |= UA_ATTRIBUTEID_DISPLAYNAME;
	 refTypeAttr.specifiedAttributes |= UA_ATTRIBUTEID_DESCRIPTION;
	 refTypeAttr.specifiedAttributes |= UA_ATTRIBUTEID_ISABSTRACT;
	 refTypeAttr.specifiedAttributes |= UA_ATTRIBUTEID_SYMMETRIC;
	 refTypeAttr.specifiedAttributes |= UA_ATTRIBUTEID_INVERSENAME;

	 UA_UInt32 offset = 0;

	 UA_ByteString_newMembers(&addNodesItem.nodeAttributes.body,UA_ReferenceTypeAttributes_calcSizeBinary(&refTypeAttr));

	 UA_ReferenceTypeAttributes_encodeBinary(&refTypeAttr,&addNodesItem.nodeAttributes.body,&offset);

	 addSingleNode(namespace,&addNodesItem);
	 */
	/*   UA_ObjectAttributes objAttr;
	 UA_AddNodesItem addNodesItem;
	 addNodesItem.parentNodeId.nodeId = root->nodeId;
	 addNodesItem.requestedNewNodeId.nodeId.identifier.numeric = 222;
	 addNodesItem.requestedNewNodeId.nodeId.namespaceIndex = 0;
	 addNodesItem.requestedNewNodeId.nodeId.identifierType = UA_NODEIDTYPE_NUMERIC;
	 addNodesItem.referenceTypeId = RefTypeId_Organizes.nodeId;
	 addNodesItem.nodeClass = UA_NODECLASS_OBJECT;

	 UA_QualifiedName_copycstring("myNewNodeObject", &addNodesItem.browseName);
	 UA_LocalizedText_copycstring("myNewNodeObject", &objAttr.displayName);
	 UA_LocalizedText_copycstring("myNewNodeObject", &objAttr.description);

	 objAttr.userWriteMask = 0;
	 objAttr.writeMask = 0;

	 objAttr.specifiedAttributes |= UA_ATTRIBUTEID_BROWSENAME;
	 objAttr.specifiedAttributes |= UA_ATTRIBUTEID_DISPLAYNAME;
	 objAttr.specifiedAttributes |= UA_ATTRIBUTEID_DESCRIPTION;
	 UA_UInt32 offset = 0;

	 UA_ByteString_newMembers(&addNodesItem.nodeAttributes.body,UA_ObjectAttributes_calcSizeBinary(&objAttr));

	 UA_ObjectAttributes_encodeBinary(&objAttr, &addNodesItem.nodeAttributes.body,&offset);

	 UA_Namespace *ns0;
	 UA_NamespaceManager_getNamespace(server->namespaceManager,0,&ns0);
	 addSingleNode(ns0,&addNodesItem);
	 */

}

<<<<<<< HEAD
//UA_AddNodesResult UA_Server_addNode(UA_Server *server, UA_Node **node, UA_ExpandedNodeId *parentNodeId,
//                                    UA_NodeId *referenceTypeId) {
//    return AddNode(server, &adminSession, node, parentNodeId, referenceTypeId);
//}

//void UA_Server_addReference(UA_Server *server, const UA_AddReferencesRequest *request,
//                            UA_AddReferencesResponse *response) {
//    Service_AddReferences(server, &adminSession, request, response);
//}

void UA_Server_addScalarVariableNode(UA_Server *server, UA_QualifiedName *browseName, void *value,
                                                  const UA_VTable_Entry *vt, UA_ExpandedNodeId *parentNodeId,
                                                  UA_NodeId *referenceTypeId ) {
    UA_VariableNode *tmpNode;
    UA_VariableNode_new(&tmpNode);
    UA_DataValue *dataValue;
    UA_DataValue_new(&dataValue);

    /*UA_LocalizedText_copycstring("integer value", &tmpNode->description); */
    UA_LocalizedText *displayName;
    UA_LocalizedText *description;

    UA_LocalizedText_new(&displayName);
    UA_LocalizedText_new(&description);
    displayName->locale.length = 0;
    description->locale.length = 0;

    UA_String_copy(&browseName->name, &displayName->text);
    UA_String_copy(&browseName->name, &description->text);

    dataValue->value.vt = vt;
    dataValue->value.storage.data.dataPtr = value;
    dataValue->value.storageType = UA_VARIANT_DATA;
    dataValue->value.storage.data.arrayLength = 1;
    UA_ExpandedNodeId reqNodeId;
    reqNodeId.namespaceUri.length = 0;
    reqNodeId.nodeId.namespaceIndex = 0;
    UA_String_copy(&browseName->name,&reqNodeId.nodeId.identifier.string);
    reqNodeId.nodeId.identifierType = UA_NODEIDTYPE_STRING;
    ns0_addVariableNode(server,*referenceTypeId,reqNodeId, *parentNodeId,*browseName,*displayName,*description,dataValue,-1);
   // return UA_Server_addNode(server, (UA_Node**)&tmpNode, parentNodeId, referenceTypeId);
}

UA_Int32 UA_Server_addNamespace(UA_Server *server, UA_UInt16 namespaceIndex,
		UA_NodeStore *nodeStore) {
	return UA_NamespaceManager_addNamespace(server->namespaceManager,
			namespaceIndex, nodeStore);
=======
UA_AddNodesResult UA_Server_addScalarVariableNode(UA_Server *server, UA_String *browseName, void *value,
                                                  const UA_VTable_Entry *vt, const UA_NodeId *parentNodeId,
                                                  const UA_NodeId *referenceTypeId ) {
    UA_ExpandedNodeId expParentNodeId;
    UA_ExpandedNodeId_init(&expParentNodeId);
    UA_NodeId_copy(parentNodeId, &expParentNodeId.nodeId);
    UA_VariableNode *tmpNode = UA_VariableNode_new();
    UA_String_copy(browseName, &tmpNode->browseName.name);
    UA_String_copy(browseName, &tmpNode->displayName.text);
    /* UA_LocalizedText_copycstring("integer value", &tmpNode->description); */
    tmpNode->nodeClass = UA_NODECLASS_VARIABLE;
    tmpNode->valueRank = -1;
    tmpNode->value.vt = vt;
    tmpNode->value.storage.data.dataPtr = value;
    tmpNode->value.storageType = UA_VARIANT_DATA_NODELETE;
    tmpNode->value.storage.data.arrayLength = 1;
    return AddNode(server, &adminSession, (UA_Node**)&tmpNode, &expParentNodeId, referenceTypeId);
>>>>>>> e4a17a34
}<|MERGE_RESOLUTION|>--- conflicted
+++ resolved
@@ -1,9 +1,4 @@
-<<<<<<< HEAD
-#include "ua_server.h"
-
-=======
 #include "ua_server_internal.h"
->>>>>>> e4a17a34
 #include "ua_services_internal.h" // AddReferences
 #include "ua_namespace_0.h"
 #include "ua_securechannel_manager.h"
@@ -12,14 +7,14 @@
 #include "ua_util.h"
 #include "ua_services.h"
 
-<<<<<<< HEAD
-UA_StatusCode UA_Server_deleteMembers(UA_Server *server) {
-	UA_ApplicationDescription_deleteMembers(&server->description);
-	UA_SecureChannelManager_delete(server->secureChannelManager);
-	UA_SessionManager_delete(server->sessionManager);
-	//   UA_NodeStoreExample_delete(server->nodestore);
-	UA_ByteString_deleteMembers(&server->serverCertificate);
-	return UA_STATUSCODE_GOOD;
+void UA_Server_delete(UA_Server *server) {
+    UA_ApplicationDescription_deleteMembers(&server->description);
+    UA_SecureChannelManager_deleteMembers(&server->secureChannelManager);
+    UA_SessionManager_deleteMembers(&server->sessionManager);
+    //UA_NodeStore_delete(server->nodestore);
+    UA_ByteString_deleteMembers(&server->serverCertificate);
+    UA_Array_delete(server->endpointDescriptions, server->endpointDescriptionsSize, &UA_TYPES[UA_ENDPOINTDESCRIPTION]);
+    UA_free(server);
 }
 void addSingleReference(UA_Namespace *namespace,
 		UA_AddReferencesItem *addReferencesItem) {
@@ -68,17 +63,17 @@
 			&addNodesItem.nodeAttributes.body, &offset);
 	addSingleNode(ns0, &addNodesItem);
 }
-void ns0_addVariableNode(UA_Server *server, UA_NodeId REFTYPE_NODEID,
-		UA_ExpandedNodeId REQ_NODEID, UA_ExpandedNodeId PARENTNODEID,
+void ns0_addVariableNode(UA_Server *server, UA_NodeId refTypeNodeId,
+		UA_ExpandedNodeId requestedNodeId, UA_ExpandedNodeId parentNodeId,
 		UA_QualifiedName browseName, UA_LocalizedText displayName, UA_LocalizedText description,
 		UA_DataValue *dataValue, UA_Int32 valueRank) {
 	UA_VariableAttributes varAttr;
 	UA_AddNodesItem addNodesItem;
 	UA_Namespace *ns0 = UA_NULL;
 	UA_NamespaceManager_getNamespace(server->namespaceManager, 0, &ns0);
-	addNodesItem.parentNodeId = PARENTNODEID;
-	addNodesItem.requestedNewNodeId = REQ_NODEID;
-	addNodesItem.referenceTypeId = REFTYPE_NODEID;
+	addNodesItem.parentNodeId = parentNodeId;
+	addNodesItem.requestedNewNodeId = requestedNodeId;
+	addNodesItem.referenceTypeId = refTypeNodeId;
 	addNodesItem.nodeClass = UA_NODECLASS_VARIABLE;
 	addNodesItem.browseName = browseName;
 	varAttr.displayName = displayName ;
@@ -113,31 +108,15 @@
 	addSingleNode(ns0, &addNodesItem);
 }
 
-void UA_Server_init(UA_Server *server, UA_String *endpointUrl) {
-	UA_ExpandedNodeId_init(&server->objectsNodeId);
-	server->objectsNodeId.nodeId.identifier.numeric = 85;
-
-	UA_NodeId_init(&server->hasComponentReferenceTypeId);
-	server->hasComponentReferenceTypeId.identifier.numeric = 47;
-
-	UA_ApplicationDescription_init(&server->description);
-	UA_ByteString_init(&server->serverCertificate);
-=======
-void UA_Server_delete(UA_Server *server) {
-    UA_ApplicationDescription_deleteMembers(&server->description);
-    UA_SecureChannelManager_deleteMembers(&server->secureChannelManager);
-    UA_SessionManager_deleteMembers(&server->sessionManager);
-    UA_NodeStore_delete(server->nodestore);
-    UA_ByteString_deleteMembers(&server->serverCertificate);
-    UA_Array_delete(server->endpointDescriptions, server->endpointDescriptionsSize, &UA_TYPES[UA_ENDPOINTDESCRIPTION]);
-    UA_free(server);
-}
-
-UA_Server * UA_Server_new(UA_String *endpointUrl, UA_ByteString *serverCertificate) {
+UA_Server * UA_Server_new(UA_String *endpointUrl, UA_ByteString *serverCertificate, UA_NodeStore *ns0Nodestore) {
     UA_Server *server = UA_alloc(sizeof(UA_Server));
     if(!server)
         return server;
+    //add namespace zero
+    UA_NamespaceManager_new(&server->namespaceManager);
+    UA_NamespaceManager_addNamespace(server->namespaceManager,0,ns0Nodestore);
     
+
     // mockup application description
     UA_ApplicationDescription_init(&server->description);
     UA_String_copycstring("urn:servername:open62541:application", &server->description.productUri);
@@ -171,26 +150,18 @@
     UA_ApplicationDescription_copy(&server->description, &endpoint->server);
     server->endpointDescriptions = endpoint;
 
->>>>>>> e4a17a34
 #define MAXCHANNELCOUNT 100
 #define STARTCHANNELID 1
 #define TOKENLIFETIME 10000
 #define STARTTOKENID 1
-<<<<<<< HEAD
-	UA_SecureChannelManager_new(&server->secureChannelManager, MAXCHANNELCOUNT,
-	TOKENLIFETIME, STARTCHANNELID, STARTTOKENID, endpointUrl);
-=======
     UA_SecureChannelManager_init(&server->secureChannelManager, MAXCHANNELCOUNT,
                                  TOKENLIFETIME, STARTCHANNELID, STARTTOKENID, endpointUrl);
->>>>>>> e4a17a34
+
 
 #define MAXSESSIONCOUNT 1000
 #define SESSIONLIFETIME 10000
 #define STARTSESSIONID 1
-<<<<<<< HEAD
-	UA_SessionManager_new(&server->sessionManager, MAXSESSIONCOUNT,
-			SESSIONLIFETIME,
-			STARTSESSIONID);
+    UA_SessionManager_init(&server->sessionManager, MAXSESSIONCOUNT, SESSIONLIFETIME, STARTSESSIONID);
 
 	//ns0: C2UA_STRING("http://opcfoundation.org/UA/"));
 	//ns1: C2UA_STRING("http://localhost:16664/open62541/"));
@@ -278,42 +249,6 @@
 
 	/*
 	 #define ADDREFERENCE(NODE, REFTYPE, INVERSE, TARGET_NODEID) do { \
-=======
-    UA_SessionManager_init(&server->sessionManager, MAXSESSIONCOUNT, SESSIONLIFETIME, STARTSESSIONID);
-
-    UA_NodeStore_new(&server->nodestore);
-
-    /**************/
-    /* References */
-    /**************/
-
-    // ReferenceType Ids
-    UA_ExpandedNodeId RefTypeId_References; NS0EXPANDEDNODEID(RefTypeId_References, 31);
-    UA_ExpandedNodeId RefTypeId_NonHierarchicalReferences; NS0EXPANDEDNODEID(RefTypeId_NonHierarchicalReferences, 32);
-    UA_ExpandedNodeId RefTypeId_HierarchicalReferences; NS0EXPANDEDNODEID(RefTypeId_HierarchicalReferences, 33);
-    UA_ExpandedNodeId RefTypeId_HasChild; NS0EXPANDEDNODEID(RefTypeId_HasChild, 34);
-    UA_ExpandedNodeId RefTypeId_Organizes; NS0EXPANDEDNODEID(RefTypeId_Organizes, 35);
-    UA_ExpandedNodeId RefTypeId_HasEventSource; NS0EXPANDEDNODEID(RefTypeId_HasEventSource, 36);
-    UA_ExpandedNodeId RefTypeId_HasModellingRule; NS0EXPANDEDNODEID(RefTypeId_HasModellingRule, 37);
-    UA_ExpandedNodeId RefTypeId_HasEncoding; NS0EXPANDEDNODEID(RefTypeId_HasEncoding, 38);
-    UA_ExpandedNodeId RefTypeId_HasDescription; NS0EXPANDEDNODEID(RefTypeId_HasDescription, 39);
-    UA_ExpandedNodeId RefTypeId_HasTypeDefinition; NS0EXPANDEDNODEID(RefTypeId_HasTypeDefinition, 40);
-    UA_ExpandedNodeId RefTypeId_GeneratesEvent; NS0EXPANDEDNODEID(RefTypeId_GeneratesEvent, 41);
-    UA_ExpandedNodeId RefTypeId_Aggregates; NS0EXPANDEDNODEID(RefTypeId_Aggregates, 44);
-    UA_ExpandedNodeId RefTypeId_HasSubtype; NS0EXPANDEDNODEID(RefTypeId_HasSubtype, 45);
-    UA_ExpandedNodeId RefTypeId_HasProperty; NS0EXPANDEDNODEID(RefTypeId_HasProperty, 46);
-    UA_ExpandedNodeId RefTypeId_HasComponent; NS0EXPANDEDNODEID(RefTypeId_HasComponent, 47);
-    UA_ExpandedNodeId RefTypeId_HasNotifier; NS0EXPANDEDNODEID(RefTypeId_HasNotifier, 48);
-    UA_ExpandedNodeId RefTypeId_HasOrderedComponent; NS0EXPANDEDNODEID(RefTypeId_HasOrderedComponent, 49);
-    UA_ExpandedNodeId RefTypeId_HasModelParent; NS0EXPANDEDNODEID(RefTypeId_HasModelParent, 50);
-    UA_ExpandedNodeId RefTypeId_FromState; NS0EXPANDEDNODEID(RefTypeId_FromState, 51);
-    UA_ExpandedNodeId RefTypeId_ToState; NS0EXPANDEDNODEID(RefTypeId_ToState, 52);
-    UA_ExpandedNodeId RefTypeId_HasCause; NS0EXPANDEDNODEID(RefTypeId_HasCause, 53);
-    UA_ExpandedNodeId RefTypeId_HasEffect; NS0EXPANDEDNODEID(RefTypeId_HasEffect, 54);
-    UA_ExpandedNodeId RefTypeId_HasHistoricalConfiguration; NS0EXPANDEDNODEID(RefTypeId_HasHistoricalConfiguration, 56);
-
-#define ADDREFERENCE(NODE, REFTYPE, INVERSE, TARGET_NODEID) do { \
->>>>>>> e4a17a34
     static struct UA_ReferenceNode NODE##REFTYPE##TARGET_NODEID;    \
     UA_ReferenceNode_init(&NODE##REFTYPE##TARGET_NODEID);       \
     NODE##REFTYPE##TARGET_NODEID.referenceTypeId = REFTYPE.nodeId;     \
@@ -321,437 +256,7 @@
     NODE##REFTYPE##TARGET_NODEID.targetId = TARGET_NODEID; \
     AddReference(server->nodestore, (UA_Node *)NODE, &NODE##REFTYPE##TARGET_NODEID); \
     } while(0)
-<<<<<<< HEAD
-
-=======
-    
-    UA_ReferenceTypeNode *references = UA_ReferenceTypeNode_new();
-    references->nodeId    = RefTypeId_References.nodeId;
-    references->nodeClass = UA_NODECLASS_REFERENCETYPE;
-    UA_QualifiedName_copycstring("References", &references->browseName);
-    UA_LocalizedText_copycstring("References", &references->displayName);
-    UA_LocalizedText_copycstring("References", &references->description);
-    references->isAbstract = UA_TRUE;
-    references->symmetric  = UA_TRUE;
-    UA_NodeStore_insert(server->nodestore, (UA_Node**)&references, UA_NODESTORE_INSERT_UNIQUE);
-
-    UA_ReferenceTypeNode *hierarchicalreferences = UA_ReferenceTypeNode_new();
-    hierarchicalreferences->nodeId    = RefTypeId_HierarchicalReferences.nodeId;
-    hierarchicalreferences->nodeClass = UA_NODECLASS_REFERENCETYPE;
-    UA_QualifiedName_copycstring("HierarchicalReferences", &hierarchicalreferences->browseName);
-    UA_LocalizedText_copycstring("HierarchicalReferences", &hierarchicalreferences->displayName);
-    UA_LocalizedText_copycstring("HierarchicalReferences", &hierarchicalreferences->description);
-    hierarchicalreferences->isAbstract = UA_TRUE;
-    hierarchicalreferences->symmetric  = UA_FALSE;
-    ADDREFERENCE(hierarchicalreferences, RefTypeId_HasSubtype, UA_TRUE, RefTypeId_References);
-    UA_NodeStore_insert(server->nodestore, (UA_Node**)&hierarchicalreferences, UA_NODESTORE_INSERT_UNIQUE);
-
-    UA_ReferenceTypeNode *nonhierarchicalreferences = UA_ReferenceTypeNode_new();
-    nonhierarchicalreferences->nodeId    = RefTypeId_NonHierarchicalReferences.nodeId;
-    nonhierarchicalreferences->nodeClass = UA_NODECLASS_REFERENCETYPE;
-    UA_QualifiedName_copycstring("NonHierarchicalReferences", &nonhierarchicalreferences->browseName);
-    UA_LocalizedText_copycstring("NonHierarchicalReferences", &nonhierarchicalreferences->displayName);
-    UA_LocalizedText_copycstring("NonHierarchicalReferences", &nonhierarchicalreferences->description);
-    nonhierarchicalreferences->isAbstract = UA_TRUE;
-    nonhierarchicalreferences->symmetric  = UA_FALSE;
-    ADDREFERENCE(nonhierarchicalreferences, RefTypeId_HasSubtype, UA_TRUE, RefTypeId_References);
-    UA_NodeStore_insert(server->nodestore, (UA_Node**)&nonhierarchicalreferences, UA_NODESTORE_INSERT_UNIQUE);
-
-    UA_ReferenceTypeNode *haschild = UA_ReferenceTypeNode_new();
-    haschild->nodeId    = RefTypeId_HasChild.nodeId;
-    haschild->nodeClass = UA_NODECLASS_REFERENCETYPE;
-    UA_QualifiedName_copycstring("HasChild", &haschild->browseName);
-    UA_LocalizedText_copycstring("HasChild", &haschild->displayName);
-    UA_LocalizedText_copycstring("HasChild", &haschild->description);
-    haschild->isAbstract = UA_TRUE;
-    haschild->symmetric  = UA_FALSE;
-    ADDREFERENCE(haschild, RefTypeId_HasSubtype, UA_TRUE, RefTypeId_HierarchicalReferences);
-    UA_NodeStore_insert(server->nodestore, (UA_Node**)&haschild, UA_NODESTORE_INSERT_UNIQUE);
-
-    UA_ReferenceTypeNode *organizes = UA_ReferenceTypeNode_new();
-    organizes->nodeId    = RefTypeId_Organizes.nodeId;
-    organizes->nodeClass = UA_NODECLASS_REFERENCETYPE;
-    UA_QualifiedName_copycstring("Organizes", &organizes->browseName);
-    UA_LocalizedText_copycstring("Organizes", &organizes->displayName);
-    UA_LocalizedText_copycstring("Organizes", &organizes->description);
-    organizes->isAbstract = UA_FALSE;
-    organizes->symmetric  = UA_FALSE;
-    UA_LocalizedText_copycstring("OrganizedBy", &organizes->inverseName);
-    ADDREFERENCE(organizes, RefTypeId_HasSubtype, UA_TRUE, RefTypeId_HierarchicalReferences);
-    UA_NodeStore_insert(server->nodestore, (UA_Node**)&organizes, UA_NODESTORE_INSERT_UNIQUE);
-
-    UA_ReferenceTypeNode *haseventsource = UA_ReferenceTypeNode_new();
-    haseventsource->nodeId    = RefTypeId_HasEventSource.nodeId;
-    haseventsource->nodeClass = UA_NODECLASS_REFERENCETYPE;
-    UA_QualifiedName_copycstring("HasEventSource", &haseventsource->browseName);
-    UA_LocalizedText_copycstring("HasEventSource", &haseventsource->displayName);
-    UA_LocalizedText_copycstring("HasEventSource", &haseventsource->description);
-    haseventsource->isAbstract = UA_FALSE;
-    haseventsource->symmetric  = UA_FALSE;
-    UA_LocalizedText_copycstring("EventSourceOf", &haseventsource->inverseName);
-    ADDREFERENCE(haseventsource, RefTypeId_HasSubtype, UA_TRUE, RefTypeId_HierarchicalReferences);
-    UA_NodeStore_insert(server->nodestore, (UA_Node**)&haseventsource, UA_NODESTORE_INSERT_UNIQUE);
-
-    UA_ReferenceTypeNode *hasmodellingrule = UA_ReferenceTypeNode_new();
-    hasmodellingrule->nodeId    = RefTypeId_HasModellingRule.nodeId;
-    hasmodellingrule->nodeClass = UA_NODECLASS_REFERENCETYPE;
-    UA_QualifiedName_copycstring("HasModellingRule", &hasmodellingrule->browseName);
-    UA_LocalizedText_copycstring("HasModellingRule", &hasmodellingrule->displayName);
-    UA_LocalizedText_copycstring("HasModellingRule", &hasmodellingrule->description);
-    hasmodellingrule->isAbstract = UA_FALSE;
-    hasmodellingrule->symmetric  = UA_FALSE;
-    UA_LocalizedText_copycstring("ModellingRuleOf", &hasmodellingrule->inverseName);
-    ADDREFERENCE(hasmodellingrule, RefTypeId_HasSubtype, UA_TRUE, RefTypeId_NonHierarchicalReferences);
-    UA_NodeStore_insert(server->nodestore, (UA_Node**)&hasmodellingrule, UA_NODESTORE_INSERT_UNIQUE);
-
-    UA_ReferenceTypeNode *hasencoding = UA_ReferenceTypeNode_new();
-    hasencoding->nodeId    = RefTypeId_HasEncoding.nodeId;
-    hasencoding->nodeClass = UA_NODECLASS_REFERENCETYPE;
-    UA_QualifiedName_copycstring("HasEncoding", &hasencoding->browseName);
-    UA_LocalizedText_copycstring("HasEncoding", &hasencoding->displayName);
-    UA_LocalizedText_copycstring("HasEncoding", &hasencoding->description);
-    hasencoding->isAbstract = UA_FALSE;
-    hasencoding->symmetric  = UA_FALSE;
-    UA_LocalizedText_copycstring("EncodingOf", &hasencoding->inverseName);
-    ADDREFERENCE(hasencoding, RefTypeId_HasSubtype, UA_TRUE, RefTypeId_NonHierarchicalReferences);
-    UA_NodeStore_insert(server->nodestore, (UA_Node**)&hasencoding, UA_NODESTORE_INSERT_UNIQUE);
-
-    UA_ReferenceTypeNode *hasdescription = UA_ReferenceTypeNode_new();
-    hasdescription->nodeId    = RefTypeId_HasDescription.nodeId;
-    hasdescription->nodeClass = UA_NODECLASS_REFERENCETYPE;
-    UA_QualifiedName_copycstring("HasDescription", &hasdescription->browseName);
-    UA_LocalizedText_copycstring("HasDescription", &hasdescription->displayName);
-    UA_LocalizedText_copycstring("HasDescription", &hasdescription->description);
-    hasdescription->isAbstract = UA_FALSE;
-    hasdescription->symmetric  = UA_FALSE;
-    UA_LocalizedText_copycstring("DescriptionOf", &hasdescription->inverseName);
-    ADDREFERENCE(hasdescription, RefTypeId_HasSubtype, UA_TRUE, RefTypeId_NonHierarchicalReferences);
-    UA_NodeStore_insert(server->nodestore, (UA_Node**)&hasdescription, UA_NODESTORE_INSERT_UNIQUE);
-
-    UA_ReferenceTypeNode *hastypedefinition = UA_ReferenceTypeNode_new();
-    hastypedefinition->nodeId    = RefTypeId_HasTypeDefinition.nodeId;
-    hastypedefinition->nodeClass = UA_NODECLASS_REFERENCETYPE;
-    UA_QualifiedName_copycstring("HasTypeDefinition", &hastypedefinition->browseName);
-    UA_LocalizedText_copycstring("HasTypeDefinition", &hastypedefinition->displayName);
-    UA_LocalizedText_copycstring("HasTypeDefinition", &hastypedefinition->description);
-    hastypedefinition->isAbstract = UA_FALSE;
-    hastypedefinition->symmetric  = UA_FALSE;
-    UA_LocalizedText_copycstring("TypeDefinitionOf", &hastypedefinition->inverseName);
-    ADDREFERENCE(hastypedefinition, RefTypeId_HasSubtype, UA_TRUE,  RefTypeId_NonHierarchicalReferences);
-    UA_NodeStore_insert(server->nodestore, (UA_Node**)&hastypedefinition, UA_NODESTORE_INSERT_UNIQUE);
-
-    UA_ReferenceTypeNode *generatesevent = UA_ReferenceTypeNode_new();
-    generatesevent->nodeId    = RefTypeId_GeneratesEvent.nodeId;
-    generatesevent->nodeClass = UA_NODECLASS_REFERENCETYPE;
-    UA_QualifiedName_copycstring("GeneratesEvent", &generatesevent->browseName);
-    UA_LocalizedText_copycstring("GeneratesEvent", &generatesevent->displayName);
-    UA_LocalizedText_copycstring("GeneratesEvent", &generatesevent->description);
-    generatesevent->isAbstract = UA_FALSE;
-    generatesevent->symmetric  = UA_FALSE;
-    UA_LocalizedText_copycstring("GeneratedBy", &generatesevent->inverseName);
-    ADDREFERENCE(generatesevent, RefTypeId_HasSubtype, UA_TRUE, RefTypeId_NonHierarchicalReferences);
-    UA_NodeStore_insert(server->nodestore, (UA_Node**)&generatesevent, UA_NODESTORE_INSERT_UNIQUE);
-
-    UA_ReferenceTypeNode *aggregates = UA_ReferenceTypeNode_new();
-    aggregates->nodeId    = RefTypeId_Aggregates.nodeId;
-    aggregates->nodeClass = UA_NODECLASS_REFERENCETYPE;
-    UA_QualifiedName_copycstring("Aggregates", &aggregates->browseName);
-    UA_LocalizedText_copycstring("Aggregates", &aggregates->displayName);
-    UA_LocalizedText_copycstring("Aggregates", &aggregates->description);
-    aggregates->isAbstract = UA_TRUE;
-    aggregates->symmetric  = UA_FALSE;
-    ADDREFERENCE(aggregates, RefTypeId_HasSubtype, UA_TRUE, RefTypeId_HasChild);
-    UA_NodeStore_insert(server->nodestore, (UA_Node**)&aggregates, UA_NODESTORE_INSERT_UNIQUE);
-
-    UA_ReferenceTypeNode *hassubtype = UA_ReferenceTypeNode_new();
-    hassubtype->nodeId    = RefTypeId_HasSubtype.nodeId;
-    hassubtype->nodeClass = UA_NODECLASS_REFERENCETYPE;
-    UA_QualifiedName_copycstring("HasSubtype", &hassubtype->browseName);
-    UA_LocalizedText_copycstring("HasSubtype", &hassubtype->displayName);
-    UA_LocalizedText_copycstring("HasSubtype", &hassubtype->description);
-    hassubtype->isAbstract = UA_FALSE;
-    hassubtype->symmetric  = UA_FALSE;
-    UA_LocalizedText_copycstring("SubtypeOf", &hassubtype->inverseName);
-    ADDREFERENCE(hassubtype, RefTypeId_HasSubtype, UA_TRUE, RefTypeId_HasChild);
-    UA_NodeStore_insert(server->nodestore, (UA_Node**)&hassubtype, UA_NODESTORE_INSERT_UNIQUE);
-
-    UA_ReferenceTypeNode *hasproperty = UA_ReferenceTypeNode_new();
-    hasproperty->nodeId    = RefTypeId_HasProperty.nodeId;
-    hasproperty->nodeClass = UA_NODECLASS_REFERENCETYPE;
-    UA_QualifiedName_copycstring("HasProperty", &hasproperty->browseName);
-    UA_LocalizedText_copycstring("HasProperty", &hasproperty->displayName);
-    UA_LocalizedText_copycstring("HasProperty", &hasproperty->description);
-    hasproperty->isAbstract = UA_FALSE;
-    hasproperty->symmetric  = UA_FALSE;
-    UA_LocalizedText_copycstring("PropertyOf", &hasproperty->inverseName);
-    ADDREFERENCE(hasproperty, RefTypeId_HasSubtype, UA_TRUE, RefTypeId_Aggregates);
-    UA_NodeStore_insert(server->nodestore, (UA_Node**)&hasproperty, UA_NODESTORE_INSERT_UNIQUE);
-
-    UA_ReferenceTypeNode *hascomponent = UA_ReferenceTypeNode_new();
-    hascomponent->nodeId    = RefTypeId_HasComponent.nodeId;
-    hascomponent->nodeClass = UA_NODECLASS_REFERENCETYPE;
-    UA_QualifiedName_copycstring("HasComponent", &hascomponent->browseName);
-    UA_LocalizedText_copycstring("HasComponent", &hascomponent->displayName);
-    UA_LocalizedText_copycstring("HasComponent", &hascomponent->description);
-    hascomponent->isAbstract = UA_FALSE;
-    hascomponent->symmetric  = UA_FALSE;
-    UA_LocalizedText_copycstring("ComponentOf", &hascomponent->inverseName);
-    ADDREFERENCE(hascomponent, RefTypeId_HasSubtype, UA_TRUE, RefTypeId_Aggregates);
-    UA_NodeStore_insert(server->nodestore, (UA_Node**)&hascomponent, UA_NODESTORE_INSERT_UNIQUE);
-
-    UA_ReferenceTypeNode *hasnotifier = UA_ReferenceTypeNode_new();
-    hasnotifier->nodeId    = RefTypeId_HasNotifier.nodeId;
-    hasnotifier->nodeClass = UA_NODECLASS_REFERENCETYPE;
-    UA_QualifiedName_copycstring("HasNotifier", &hasnotifier->browseName);
-    UA_LocalizedText_copycstring("HasNotifier", &hasnotifier->displayName);
-    UA_LocalizedText_copycstring("HasNotifier", &hasnotifier->description);
-    hasnotifier->isAbstract = UA_FALSE;
-    hasnotifier->symmetric  = UA_FALSE;
-    UA_LocalizedText_copycstring("NotifierOf", &hasnotifier->inverseName);
-    ADDREFERENCE(hasnotifier, RefTypeId_HasSubtype, UA_TRUE, RefTypeId_HasEventSource);
-    UA_NodeStore_insert(server->nodestore, (UA_Node**)&hasnotifier, UA_NODESTORE_INSERT_UNIQUE);
-
-    UA_ReferenceTypeNode *hasorderedcomponent = UA_ReferenceTypeNode_new();
-    hasorderedcomponent->nodeId    = RefTypeId_HasOrderedComponent.nodeId;
-    hasorderedcomponent->nodeClass = UA_NODECLASS_REFERENCETYPE;
-    UA_QualifiedName_copycstring("HasOrderedComponent", &hasorderedcomponent->browseName);
-    UA_LocalizedText_copycstring("HasOrderedComponent", &hasorderedcomponent->displayName);
-    UA_LocalizedText_copycstring("HasOrderedComponent", &hasorderedcomponent->description);
-    hasorderedcomponent->isAbstract = UA_FALSE;
-    hasorderedcomponent->symmetric  = UA_FALSE;
-    UA_LocalizedText_copycstring("OrderedComponentOf", &hasorderedcomponent->inverseName);
-    ADDREFERENCE(hasorderedcomponent, RefTypeId_HasSubtype, UA_TRUE, RefTypeId_HasComponent);
-    UA_NodeStore_insert(server->nodestore, (UA_Node**)&hasorderedcomponent, UA_NODESTORE_INSERT_UNIQUE);
-
-    UA_ReferenceTypeNode *hasmodelparent = UA_ReferenceTypeNode_new();
-    hasmodelparent->nodeId    = RefTypeId_HasModelParent.nodeId;
-    hasmodelparent->nodeClass = UA_NODECLASS_REFERENCETYPE;
-    UA_QualifiedName_copycstring("HasModelParent", &hasmodelparent->browseName);
-    UA_LocalizedText_copycstring("HasModelParent", &hasmodelparent->displayName);
-    UA_LocalizedText_copycstring("HasModelParent", &hasmodelparent->description);
-    hasmodelparent->isAbstract = UA_FALSE;
-    hasmodelparent->symmetric  = UA_FALSE;
-    UA_LocalizedText_copycstring("ModelParentOf", &hasmodelparent->inverseName);
-    ADDREFERENCE(hasmodelparent, RefTypeId_HasSubtype, UA_TRUE, RefTypeId_NonHierarchicalReferences);
-    UA_NodeStore_insert(server->nodestore, (UA_Node**)&hasmodelparent, UA_NODESTORE_INSERT_UNIQUE);
-
-    UA_ReferenceTypeNode *fromstate = UA_ReferenceTypeNode_new();
-    fromstate->nodeId    = RefTypeId_FromState.nodeId;
-    fromstate->nodeClass = UA_NODECLASS_REFERENCETYPE;
-    UA_QualifiedName_copycstring("FromState", &fromstate->browseName);
-    UA_LocalizedText_copycstring("FromState", &fromstate->displayName);
-    UA_LocalizedText_copycstring("FromState", &fromstate->description);
-    fromstate->isAbstract = UA_FALSE;
-    fromstate->symmetric  = UA_FALSE;
-    UA_LocalizedText_copycstring("ToTransition", &fromstate->inverseName);
-    ADDREFERENCE(fromstate, RefTypeId_HasSubtype, UA_TRUE, RefTypeId_NonHierarchicalReferences);
-    UA_NodeStore_insert(server->nodestore, (UA_Node**)&fromstate, UA_NODESTORE_INSERT_UNIQUE);
-
-    UA_ReferenceTypeNode *tostate = UA_ReferenceTypeNode_new();
-    tostate->nodeId    = RefTypeId_ToState.nodeId;
-    tostate->nodeClass = UA_NODECLASS_REFERENCETYPE;
-    UA_QualifiedName_copycstring("ToState", &tostate->browseName);
-    UA_LocalizedText_copycstring("ToState", &tostate->displayName);
-    UA_LocalizedText_copycstring("ToState", &tostate->description);
-    tostate->isAbstract = UA_FALSE;
-    tostate->symmetric  = UA_FALSE;
-    UA_LocalizedText_copycstring("FromTransition", &tostate->inverseName);
-    ADDREFERENCE(tostate, RefTypeId_HasSubtype, UA_TRUE, RefTypeId_NonHierarchicalReferences);
-    UA_NodeStore_insert(server->nodestore, (UA_Node**)&tostate, UA_NODESTORE_INSERT_UNIQUE);
-
-    UA_ReferenceTypeNode *hascause = UA_ReferenceTypeNode_new();
-    hascause->nodeId    = RefTypeId_HasCause.nodeId;
-    hascause->nodeClass = UA_NODECLASS_REFERENCETYPE;
-    UA_QualifiedName_copycstring("HasCause", &hascause->browseName);
-    UA_LocalizedText_copycstring("HasCause", &hascause->displayName);
-    UA_LocalizedText_copycstring("HasCause", &hascause->description);
-    hascause->isAbstract = UA_FALSE;
-    hascause->symmetric  = UA_FALSE;
-    UA_LocalizedText_copycstring("MayBeCausedBy", &hascause->inverseName);
-    ADDREFERENCE(hascause, RefTypeId_HasSubtype, UA_TRUE, RefTypeId_NonHierarchicalReferences);
-    UA_NodeStore_insert(server->nodestore, (UA_Node**)&hascause, UA_NODESTORE_INSERT_UNIQUE);
-
-    UA_ReferenceTypeNode *haseffect = UA_ReferenceTypeNode_new();
-    haseffect->nodeId    = RefTypeId_HasEffect.nodeId;
-    haseffect->nodeClass = UA_NODECLASS_REFERENCETYPE;
-    UA_QualifiedName_copycstring("HasEffect", &haseffect->browseName);
-    UA_LocalizedText_copycstring("HasEffect", &haseffect->displayName);
-    UA_LocalizedText_copycstring("HasEffect", &haseffect->description);
-    haseffect->isAbstract = UA_FALSE;
-    haseffect->symmetric  = UA_FALSE;
-    UA_LocalizedText_copycstring("MayBeEffectedBy", &haseffect->inverseName);
-    ADDREFERENCE(haseffect, RefTypeId_HasSubtype, UA_TRUE, RefTypeId_NonHierarchicalReferences);
-    UA_NodeStore_insert(server->nodestore, (UA_Node**)&haseffect, UA_NODESTORE_INSERT_UNIQUE);
-
-    UA_ReferenceTypeNode *hashistoricalconfiguration = UA_ReferenceTypeNode_new();
-    hashistoricalconfiguration->nodeId    = RefTypeId_HasHistoricalConfiguration.nodeId;
-    hashistoricalconfiguration->nodeClass = UA_NODECLASS_REFERENCETYPE;
-    UA_QualifiedName_copycstring("HasHistoricalConfiguration", &hashistoricalconfiguration->browseName);
-    UA_LocalizedText_copycstring("HasHistoricalConfiguration", &hashistoricalconfiguration->displayName);
-    UA_LocalizedText_copycstring("HasHistoricalConfiguration", &hashistoricalconfiguration->description);
-    hashistoricalconfiguration->isAbstract = UA_FALSE;
-    hashistoricalconfiguration->symmetric  = UA_FALSE;
-    UA_LocalizedText_copycstring("HistoricalConfigurationOf", &hashistoricalconfiguration->inverseName);
-    ADDREFERENCE(hashistoricalconfiguration, RefTypeId_HasSubtype, UA_TRUE, RefTypeId_Aggregates);
-    UA_NodeStore_insert(server->nodestore, (UA_Node**)&hashistoricalconfiguration, UA_NODESTORE_INSERT_UNIQUE);
-
-
-    // ObjectTypes (Ids only)
-    UA_ExpandedNodeId ObjTypeId_FolderType; NS0EXPANDEDNODEID(ObjTypeId_FolderType, 61);
-
-    // Objects (Ids only)
-    UA_ExpandedNodeId ObjId_ObjectsFolder; NS0EXPANDEDNODEID(ObjId_ObjectsFolder, 85);
-    UA_ExpandedNodeId ObjId_TypesFolder; NS0EXPANDEDNODEID(ObjId_TypesFolder, 86);
-    UA_ExpandedNodeId ObjId_ViewsFolder; NS0EXPANDEDNODEID(ObjId_ViewsFolder, 87);
-    UA_ExpandedNodeId ObjId_Server; NS0EXPANDEDNODEID(ObjId_Server, 2253);
-    UA_ExpandedNodeId ObjId_ServerArray; NS0EXPANDEDNODEID(ObjId_ServerArray, 2254);
-    UA_ExpandedNodeId ObjId_NamespaceArray; NS0EXPANDEDNODEID(ObjId_NamespaceArray, 2255);
-    UA_ExpandedNodeId ObjId_ServerStatus; NS0EXPANDEDNODEID(ObjId_ServerStatus, 2256);
-    UA_ExpandedNodeId ObjId_ServerCapabilities; NS0EXPANDEDNODEID(ObjId_ServerCapabilities, 2268);
-    UA_ExpandedNodeId ObjId_State; NS0EXPANDEDNODEID(ObjId_State, 2259);
-
-    // FolderType
-    UA_ObjectNode *folderType = UA_ObjectNode_new();
-    folderType->nodeId    = NS0NODEID(61);
-    folderType->nodeClass = UA_NODECLASS_OBJECTTYPE; // I should not have to set this manually
-    UA_QualifiedName_copycstring("FolderType", &folderType->browseName);
-    UA_LocalizedText_copycstring("FolderType", &folderType->displayName);
-    UA_LocalizedText_copycstring("FolderType", &folderType->description);
-    UA_NodeStore_insert(server->nodestore, (UA_Node**)&folderType, UA_NODESTORE_INSERT_UNIQUE);
-
-    // Root
-    UA_ObjectNode *root = UA_ObjectNode_new();
-    root->nodeId    = NS0NODEID(84);
-    root->nodeClass = UA_NODECLASS_OBJECT; // I should not have to set this manually
-    UA_QualifiedName_copycstring("Root", &root->browseName);
-    UA_LocalizedText_copycstring("Root", &root->displayName);
-    UA_LocalizedText_copycstring("Root", &root->description);
-    ADDREFERENCE(root, RefTypeId_HasTypeDefinition, UA_FALSE, ObjTypeId_FolderType);
-    ADDREFERENCE(root, RefTypeId_Organizes, UA_FALSE, ObjId_ObjectsFolder);
-    ADDREFERENCE(root, RefTypeId_Organizes, UA_FALSE, ObjId_TypesFolder);
-    ADDREFERENCE(root, RefTypeId_Organizes, UA_FALSE, ObjId_ViewsFolder);
-    /* root becomes a managed node. we need to release it at the end.*/
-    UA_NodeStore_insert(server->nodestore, (UA_Node**)&root, UA_NODESTORE_INSERT_UNIQUE | UA_NODESTORE_INSERT_GETMANAGED);
-
-    // Objects
-    UA_ObjectNode *objects = UA_ObjectNode_new();
-    objects->nodeId    = ObjId_ObjectsFolder.nodeId;
-    objects->nodeClass = UA_NODECLASS_OBJECT;
-    UA_QualifiedName_copycstring("Objects", &objects->browseName);
-    UA_LocalizedText_copycstring("Objects", &objects->displayName);
-    UA_LocalizedText_copycstring("Objects", &objects->description);
-    ADDREFERENCE(objects, RefTypeId_HasTypeDefinition, UA_FALSE, ObjTypeId_FolderType);
-    ADDREFERENCE(objects, RefTypeId_Organizes, UA_FALSE, ObjId_Server);
-    UA_NodeStore_insert(server->nodestore, (UA_Node**)&objects, UA_NODESTORE_INSERT_UNIQUE);
-
-    // Types
-    UA_ObjectNode *types = UA_ObjectNode_new();
-    types->nodeId    = ObjId_TypesFolder.nodeId;
-    types->nodeClass = UA_NODECLASS_OBJECT;
-    UA_QualifiedName_copycstring("Types", &types->browseName);
-    UA_LocalizedText_copycstring("Types", &types->displayName);
-    UA_LocalizedText_copycstring("Types", &types->description);
-    ADDREFERENCE(types, RefTypeId_HasTypeDefinition, UA_FALSE, ObjTypeId_FolderType);
-    UA_NodeStore_insert(server->nodestore, (UA_Node**)&types, UA_NODESTORE_INSERT_UNIQUE);
-
-    // Views
-    UA_ObjectNode *views = UA_ObjectNode_new();
-    views->nodeId    = ObjId_ViewsFolder.nodeId;
-    views->nodeClass = UA_NODECLASS_OBJECT;
-    UA_QualifiedName_copycstring("Views", &views->browseName);
-    UA_LocalizedText_copycstring("Views", &views->displayName);
-    UA_LocalizedText_copycstring("Views", &views->description);
-    ADDREFERENCE(views, RefTypeId_HasTypeDefinition, UA_FALSE, ObjTypeId_FolderType);
-    UA_NodeStore_insert(server->nodestore, (UA_Node**)&views, UA_NODESTORE_INSERT_UNIQUE);
-
-    // Server
-    UA_ObjectNode *servernode = UA_ObjectNode_new();
-    servernode->nodeId    = ObjId_Server.nodeId;
-    servernode->nodeClass = UA_NODECLASS_OBJECT;
-    UA_QualifiedName_copycstring("Server", &servernode->browseName);
-    UA_LocalizedText_copycstring("Server", &servernode->displayName);
-    UA_LocalizedText_copycstring("Server", &servernode->description);
-    ADDREFERENCE(servernode, RefTypeId_HasComponent, UA_FALSE, ObjId_ServerCapabilities);
-    ADDREFERENCE(servernode, RefTypeId_HasComponent, UA_FALSE, ObjId_NamespaceArray);
-    ADDREFERENCE(servernode, RefTypeId_HasProperty, UA_FALSE, ObjId_ServerStatus);
-    ADDREFERENCE(servernode, RefTypeId_HasProperty, UA_FALSE, ObjId_ServerArray);
-    UA_NodeStore_insert(server->nodestore, (UA_Node**)&servernode, UA_NODESTORE_INSERT_UNIQUE);
-
-    // NamespaceArray
-    UA_VariableNode *namespaceArray = UA_VariableNode_new();
-    namespaceArray->nodeId    = ObjId_NamespaceArray.nodeId;
-    namespaceArray->nodeClass = UA_NODECLASS_VARIABLE; //FIXME: this should go into _new?
-    UA_QualifiedName_copycstring("NodeStoreArray", &namespaceArray->browseName);
-    UA_LocalizedText_copycstring("NodeStoreArray", &namespaceArray->displayName);
-    UA_LocalizedText_copycstring("NodeStoreArray", &namespaceArray->description);
-    UA_Array_new(&namespaceArray->value.storage.data.dataPtr, 2, &UA_TYPES[UA_STRING]);
-    namespaceArray->value.vt = &UA_TYPES[UA_STRING];
-    namespaceArray->value.storage.data.arrayLength = 2;
-    UA_String_copycstring("http://opcfoundation.org/UA/", &((UA_String *)(namespaceArray->value.storage.data.dataPtr))[0]);
-    UA_String_copycstring("http://localhost:16664/open62541/", &((UA_String *)(namespaceArray->value.storage.data.dataPtr))[1]);
-    UA_UInt32 *dimensions = UA_alloc(sizeof(UA_UInt32));
-    if(dimensions) {
-        *dimensions = 2;
-        namespaceArray->arrayDimensions = dimensions;
-        namespaceArray->arrayDimensionsSize = 1;
-    }
-    namespaceArray->dataType = NS0NODEID(UA_STRING_NS0);
-    namespaceArray->valueRank       = 1;
-    namespaceArray->minimumSamplingInterval = 1.0;
-    namespaceArray->historizing     = UA_FALSE;
-    UA_NodeStore_insert(server->nodestore, (UA_Node**)&namespaceArray, UA_NODESTORE_INSERT_UNIQUE);
-
-    // ServerStatus
-    UA_VariableNode *serverstatus = UA_VariableNode_new();
-    serverstatus->nodeId    = ObjId_ServerStatus.nodeId;
-    serverstatus->nodeClass = UA_NODECLASS_VARIABLE;
-    UA_QualifiedName_copycstring("ServerStatus", &serverstatus->browseName);
-    UA_LocalizedText_copycstring("ServerStatus", &serverstatus->displayName);
-    UA_LocalizedText_copycstring("ServerStatus", &serverstatus->description);
-    UA_ServerStatusDataType *status = UA_ServerStatusDataType_new();
-    status->startTime   = UA_DateTime_now();
-    status->currentTime = UA_DateTime_now();
-    status->state       = UA_SERVERSTATE_RUNNING;
-    UA_String_copycstring("open62541.org", &status->buildInfo.productUri);
-    UA_String_copycstring("open62541", &status->buildInfo.manufacturerName);
-    UA_String_copycstring("open62541", &status->buildInfo.productName);
-    UA_String_copycstring("0.0", &status->buildInfo.softwareVersion);
-    UA_String_copycstring("0.0", &status->buildInfo.buildNumber);
-    status->buildInfo.buildDate     = UA_DateTime_now();
-    status->secondsTillShutdown     = 99999999;
-    UA_LocalizedText_copycstring("because", &status->shutdownReason);
-    serverstatus->value.vt          = &UA_TYPES[UA_SERVERSTATUSDATATYPE]; // gets encoded as an extensionobject
-    serverstatus->value.storage.data.arrayLength = 1;
-    serverstatus->value.storage.data.dataPtr        = status;
-    UA_NodeStore_insert(server->nodestore, (UA_Node**)&serverstatus, UA_NODESTORE_INSERT_UNIQUE);
-
-    // State (Component of ServerStatus)
-    UA_VariableNode *state = UA_VariableNode_new();
-    state->nodeId    = ObjId_State.nodeId;
-    state->nodeClass = UA_NODECLASS_VARIABLE;
-    UA_QualifiedName_copycstring("State", &state->browseName);
-    UA_LocalizedText_copycstring("State", &state->displayName);
-    UA_LocalizedText_copycstring("State", &state->description);
-    state->value.vt = &UA_TYPES[UA_SERVERSTATE];
-    state->value.storage.data.arrayDimensionsLength = 1; // added to ensure encoding in readreponse
-    state->value.storage.data.arrayLength = 1;
-    state->value.storage.data.dataPtr = &status->state; // points into the other object.
-    state->value.storageType = UA_VARIANT_DATA_NODELETE;
-    UA_NodeStore_insert(server->nodestore, (UA_Node**)&state, UA_NODESTORE_INSERT_UNIQUE);
-
-    UA_NodeStore_release((const UA_Node *)root);
-
-    return server;
-}
-
-UA_AddNodesResult UA_Server_addNode(UA_Server *server, UA_Node **node, const UA_NodeId *parentNodeId,
-                                    const UA_NodeId *referenceTypeId) {
-    UA_ExpandedNodeId expParentNodeId;
-    UA_ExpandedNodeId_init(&expParentNodeId);
-    UA_NodeId_copy(parentNodeId, &expParentNodeId.nodeId);
-    return AddNode(server, &adminSession, node, &expParentNodeId, referenceTypeId);
-}
->>>>>>> e4a17a34
+
 
 	 */
 
@@ -788,43 +293,49 @@
 
 
 	UA_DataValue *serverArrayValue;
-	UA_DataValue_new(&serverArrayValue);
+	serverArrayValue = UA_DataValue_new();
 	UA_UInt32 namespaceArraySize = 2;
 
-	UA_Array_new((void**)&serverArrayValue->value.storage.data.dataPtr, namespaceArraySize, &UA_[UA_STRING]);
+	UA_Array_new((void**)&serverArrayValue->value.storage.data.dataPtr, namespaceArraySize, &UA_TYPES[UA_STRING]);
 	UA_String_copycstring("http://opcfoundation.org/UA/", &((UA_String *)(serverArrayValue->value.storage.data.dataPtr))[0]);
 	UA_Int32 *arrayDim;
 	UA_UInt32 arrayDimSize = 1;
-	UA_Array_new((void**)&arrayDim, arrayDimSize, &UA_[UA_INT32]);
-
-	serverArrayValue->value.vt = &UA_[UA_STRING];
+	UA_Array_new((void**)&arrayDim, arrayDimSize, &UA_TYPES[UA_INT32]);
+
+	serverArrayValue->value.vt = &UA_TYPES[UA_STRING];
 	serverArrayValue->value.storage.data.arrayDimensions = arrayDim;
 	serverArrayValue->value.storage.data.arrayDimensionsLength = 1; // added to ensure encoding in readreponse
 	serverArrayValue->value.storage.data.arrayLength = 1;
 	serverArrayValue->value.storageType = UA_VARIANT_DATA;
 	 {
 		 UA_QualifiedName *browseName;
-		 UA_QualifiedName_new(&browseName);
+		 browseName=UA_QualifiedName_new();
 		 UA_LocalizedText *description;
-		 UA_LocalizedText_new(&description);
+		 description = UA_LocalizedText_new();
 		 UA_LocalizedText *displayName;
-		 UA_LocalizedText_new(&displayName);
+		 displayName = UA_LocalizedText_new();
 
 		 UA_QualifiedName_copycstring("NamespaceArray",browseName);
 		 UA_LocalizedText_copycstring("NamespaceArray",description);
 		 UA_LocalizedText_copycstring("NamespaceArray",displayName);
 
-		 ns0_addVariableNode(server,RefTypeId_HasComponent.nodeId,VarId_NamespaceArray,ObjId_Server, *browseName,*description, *displayName,serverArrayValue,1);
+		 ns0_addVariableNode(server, RefTypeId_HasComponent.nodeId,
+				 VarId_NamespaceArray,
+				 ObjId_Server,
+				 *browseName,
+				 *description,
+				 *displayName,
+				 serverArrayValue,1);
 	 }
 
 
 
 	 // ServerStatus
 	 UA_DataValue *serverStatusValue;
-	 UA_DataValue_new(&serverStatusValue);
+	 serverStatusValue = UA_DataValue_new();
 
 	 UA_ServerStatusDataType *status;
-	 UA_ServerStatusDataType_new(&status);
+	 status = UA_ServerStatusDataType_new();
 	 status->startTime   = UA_DateTime_now();
 	 status->currentTime = UA_DateTime_now();
 	 status->state       = UA_SERVERSTATE_RUNNING;
@@ -836,17 +347,14 @@
 	 status->buildInfo.buildDate     = UA_DateTime_now();
 	 status->secondsTillShutdown     = 99999999;
 	 UA_LocalizedText_copycstring("because", &status->shutdownReason);
-	 serverStatusValue->value.vt          = &UA_[UA_SERVERSTATUSDATATYPE]; // gets encoded as an extensionobject
+	 serverStatusValue->value.vt          = &UA_TYPES[UA_SERVERSTATUSDATATYPE]; // gets encoded as an extensionobject
 	 serverStatusValue->value.storage.data.arrayLength = 0;
 	 serverStatusValue->value.storage.data.dataPtr        = status;
 	 serverStatusValue->value.storage.data.arrayDimensionsLength = 0;
 	 {
-		 UA_QualifiedName *browseName;
-		 UA_QualifiedName_new(&browseName);
-		 UA_LocalizedText *description;
-		 UA_LocalizedText_new(&description);
-		 UA_LocalizedText *displayName;
-		 UA_LocalizedText_new(&displayName);
+		 UA_QualifiedName *browseName = UA_QualifiedName_new();
+		 UA_LocalizedText *description = UA_LocalizedText_new();
+		 UA_LocalizedText *displayName = UA_LocalizedText_new();
 
 		 UA_QualifiedName_copycstring("ServerStatus",browseName);
 		 UA_LocalizedText_copycstring("ServerStatus",description);
@@ -857,22 +365,19 @@
 
 	 // State (Component of ServerStatus)
 
-	 UA_DataValue *sateValue;
-	 UA_DataValue_new(&sateValue);
-
-	 sateValue->value.vt = &UA_[UA_SERVERSTATE];
+	 UA_DataValue *sateValue = UA_DataValue_new();
+
+
+	 sateValue->value.vt = &UA_TYPES[UA_SERVERSTATE];
 	 sateValue->value.storage.data.arrayDimensionsLength = 0; // added to ensure encoding in readreponse
 	 sateValue->value.storage.data.arrayLength = 0;
 	 sateValue->value.storage.data.dataPtr = &status->state; // points into the other object.
 	 sateValue->value.storageType = UA_VARIANT_DATA;
 
 	 {
-		 UA_QualifiedName *browseName;
-		 UA_QualifiedName_new(&browseName);
-		 UA_LocalizedText *description;
-		 UA_LocalizedText_new(&description);
-		 UA_LocalizedText *displayName;
-		 UA_LocalizedText_new(&displayName);
+		 UA_QualifiedName *browseName = UA_QualifiedName_new();
+		 UA_LocalizedText *description = UA_LocalizedText_new();
+		 UA_LocalizedText *displayName = UA_LocalizedText_new();
 
 		 UA_QualifiedName_copycstring("State",browseName);
 		 UA_LocalizedText_copycstring("State",description);
@@ -970,559 +475,19 @@
 	ADD_REFTYPENODE_NS0(RefTypeId_HasSubtype.nodeId, RefTypeId_Organizes,
 			RefTypeId_HierarchicalReferences, "Organizes", "Organizes",
 			"Organizes", UA_TRUE, UA_FALSE);
-
-	/*UA_ReferenceTypeNode *references;
-	 UA_ReferenceTypeNode_new(&references);
-	 references->nodeId    = RefTypeId_References.nodeId;
-	 references->nodeClass = UA_NODECLASS_REFERENCETYPE;
-	 UA_QualifiedName_copycstring("References", &references->browseName);
-	 UA_LocalizedText_copycstring("References", &references->displayName);
-	 UA_LocalizedText_copycstring("References", &references->description);
-	 references->isAbstract = UA_TRUE;
-	 references->symmetric  = UA_TRUE;
-	 UA_NodeStoreExample_insert(server->nodestore, (UA_Node**)&references, UA_NODESTORE_INSERT_UNIQUE);
-
-
-
-	 //addSingleNode()
-
-	 UA_ReferenceTypeNode *hierarchicalreferences;
-	 UA_ReferenceTypeNode_new(&hierarchicalreferences);
-	 hierarchicalreferences->nodeId    = RefTypeId_HierarchicalReferences.nodeId;
-	 hierarchicalreferences->nodeClass = UA_NODECLASS_REFERENCETYPE;
-	 UA_QualifiedName_copycstring("HierarchicalReferences", &hierarchicalreferences->browseName);
-	 UA_LocalizedText_copycstring("HierarchicalReferences", &hierarchicalreferences->displayName);
-	 UA_LocalizedText_copycstring("HierarchicalReferences", &hierarchicalreferences->description);
-	 hierarchicalreferences->isAbstract = UA_TRUE;
-	 hierarchicalreferences->symmetric  = UA_FALSE;
-
-	 ADDREFERENCE(hierarchicalreferences, RefTypeId_HasSubtype, UA_TRUE, RefTypeId_References);
-
-
-	 UA_NodeStoreExample_insert(server->nodestore, (UA_Node**)&hierarchicalreferences, UA_NODESTORE_INSERT_UNIQUE);
-
-	 UA_ReferenceTypeNode *nonhierarchicalreferences;
-	 UA_ReferenceTypeNode_new(&nonhierarchicalreferences);
-	 nonhierarchicalreferences->nodeId    = RefTypeId_NonHierarchicalReferences.nodeId;
-	 nonhierarchicalreferences->nodeClass = UA_NODECLASS_REFERENCETYPE;
-	 UA_QualifiedName_copycstring("NonHierarchicalReferences", &nonhierarchicalreferences->browseName);
-	 UA_LocalizedText_copycstring("NonHierarchicalReferences", &nonhierarchicalreferences->displayName);
-	 UA_LocalizedText_copycstring("NonHierarchicalReferences", &nonhierarchicalreferences->description);
-	 nonhierarchicalreferences->isAbstract = UA_TRUE;
-	 nonhierarchicalreferences->symmetric  = UA_FALSE;
-	 ADDREFERENCE(nonhierarchicalreferences, RefTypeId_HasSubtype, UA_TRUE, RefTypeId_References);
-	 UA_NodeStoreExample_insert(server->nodestore, (UA_Node**)&nonhierarchicalreferences, UA_NODESTORE_INSERT_UNIQUE);
-
-	 UA_ReferenceTypeNode *haschild;
-	 UA_ReferenceTypeNode_new(&haschild);
-	 haschild->nodeId    = RefTypeId_HasChild.nodeId;
-	 haschild->nodeClass = UA_NODECLASS_REFERENCETYPE;
-	 UA_QualifiedName_copycstring("HasChild", &haschild->browseName);
-	 UA_LocalizedText_copycstring("HasChild", &haschild->displayName);
-	 UA_LocalizedText_copycstring("HasChild", &haschild->description);
-	 haschild->isAbstract = UA_TRUE;
-	 haschild->symmetric  = UA_FALSE;
-	 ADDREFERENCE(haschild, RefTypeId_HasSubtype, UA_TRUE, RefTypeId_HierarchicalReferences);
-	 UA_NodeStoreExample_insert(server->nodestore, (UA_Node**)&haschild, UA_NODESTORE_INSERT_UNIQUE);
-
-	 UA_ReferenceTypeNode *organizes;
-	 UA_ReferenceTypeNode_new(&organizes);
-	 organizes->nodeId    = RefTypeId_Organizes.nodeId;
-	 organizes->nodeClass = UA_NODECLASS_REFERENCETYPE;
-	 UA_QualifiedName_copycstring("Organizes", &organizes->browseName);
-	 UA_LocalizedText_copycstring("Organizes", &organizes->displayName);
-	 UA_LocalizedText_copycstring("Organizes", &organizes->description);
-	 organizes->isAbstract = UA_FALSE;
-	 organizes->symmetric  = UA_FALSE;
-	 UA_LocalizedText_copycstring("OrganizedBy", &organizes->inverseName);
-	 ADDREFERENCE(organizes, RefTypeId_HasSubtype, UA_TRUE, RefTypeId_HierarchicalReferences);
-	 UA_NodeStoreExample_insert(server->nodestore, (UA_Node**)&organizes, UA_NODESTORE_INSERT_UNIQUE);
-
-	 UA_ReferenceTypeNode *haseventsource;
-	 UA_ReferenceTypeNode_new(&haseventsource);
-	 haseventsource->nodeId    = RefTypeId_HasEventSource.nodeId;
-	 haseventsource->nodeClass = UA_NODECLASS_REFERENCETYPE;
-	 UA_QualifiedName_copycstring("HasEventSource", &haseventsource->browseName);
-	 UA_LocalizedText_copycstring("HasEventSource", &haseventsource->displayName);
-	 UA_LocalizedText_copycstring("HasEventSource", &haseventsource->description);
-	 haseventsource->isAbstract = UA_FALSE;
-	 haseventsource->symmetric  = UA_FALSE;
-	 UA_LocalizedText_copycstring("EventSourceOf", &haseventsource->inverseName);
-	 ADDREFERENCE(haseventsource, RefTypeId_HasSubtype, UA_TRUE, RefTypeId_HierarchicalReferences);
-	 UA_NodeStoreExample_insert(server->nodestore, (UA_Node**)&haseventsource, UA_NODESTORE_INSERT_UNIQUE);
-
-	 UA_ReferenceTypeNode *hasmodellingrule;
-	 UA_ReferenceTypeNode_new(&hasmodellingrule);
-	 hasmodellingrule->nodeId    = RefTypeId_HasModellingRule.nodeId;
-	 hasmodellingrule->nodeClass = UA_NODECLASS_REFERENCETYPE;
-	 UA_QualifiedName_copycstring("HasModellingRule", &hasmodellingrule->browseName);
-	 UA_LocalizedText_copycstring("HasModellingRule", &hasmodellingrule->displayName);
-	 UA_LocalizedText_copycstring("HasModellingRule", &hasmodellingrule->description);
-	 hasmodellingrule->isAbstract = UA_FALSE;
-	 hasmodellingrule->symmetric  = UA_FALSE;
-	 UA_LocalizedText_copycstring("ModellingRuleOf", &hasmodellingrule->inverseName);
-	 ADDREFERENCE(hasmodellingrule, RefTypeId_HasSubtype, UA_TRUE, RefTypeId_NonHierarchicalReferences);
-	 UA_NodeStoreExample_insert(server->nodestore, (UA_Node**)&hasmodellingrule, UA_NODESTORE_INSERT_UNIQUE);
-
-	 UA_ReferenceTypeNode *hasencoding;
-	 UA_ReferenceTypeNode_new(&hasencoding);
-	 hasencoding->nodeId    = RefTypeId_HasEncoding.nodeId;
-	 hasencoding->nodeClass = UA_NODECLASS_REFERENCETYPE;
-	 UA_QualifiedName_copycstring("HasEncoding", &hasencoding->browseName);
-	 UA_LocalizedText_copycstring("HasEncoding", &hasencoding->displayName);
-	 UA_LocalizedText_copycstring("HasEncoding", &hasencoding->description);
-	 hasencoding->isAbstract = UA_FALSE;
-	 hasencoding->symmetric  = UA_FALSE;
-	 UA_LocalizedText_copycstring("EncodingOf", &hasencoding->inverseName);
-	 ADDREFERENCE(hasencoding, RefTypeId_HasSubtype, UA_TRUE, RefTypeId_NonHierarchicalReferences);
-	 UA_NodeStoreExample_insert(server->nodestore, (UA_Node**)&hasencoding, UA_NODESTORE_INSERT_UNIQUE);
-
-	 UA_ReferenceTypeNode *hasdescription;
-	 UA_ReferenceTypeNode_new(&hasdescription);
-	 hasdescription->nodeId    = RefTypeId_HasDescription.nodeId;
-	 hasdescription->nodeClass = UA_NODECLASS_REFERENCETYPE;
-	 UA_QualifiedName_copycstring("HasDescription", &hasdescription->browseName);
-	 UA_LocalizedText_copycstring("HasDescription", &hasdescription->displayName);
-	 UA_LocalizedText_copycstring("HasDescription", &hasdescription->description);
-	 hasdescription->isAbstract = UA_FALSE;
-	 hasdescription->symmetric  = UA_FALSE;
-	 UA_LocalizedText_copycstring("DescriptionOf", &hasdescription->inverseName);
-	 ADDREFERENCE(hasdescription, RefTypeId_HasSubtype, UA_TRUE, RefTypeId_NonHierarchicalReferences);
-	 UA_NodeStoreExample_insert(server->nodestore, (UA_Node**)&hasdescription, UA_NODESTORE_INSERT_UNIQUE);
-
-	 UA_ReferenceTypeNode *hastypedefinition;
-	 UA_ReferenceTypeNode_new(&hastypedefinition);
-	 hastypedefinition->nodeId    = RefTypeId_HasTypeDefinition.nodeId;
-	 hastypedefinition->nodeClass = UA_NODECLASS_REFERENCETYPE;
-	 UA_QualifiedName_copycstring("HasTypeDefinition", &hastypedefinition->browseName);
-	 UA_LocalizedText_copycstring("HasTypeDefinition", &hastypedefinition->displayName);
-	 UA_LocalizedText_copycstring("HasTypeDefinition", &hastypedefinition->description);
-	 hastypedefinition->isAbstract = UA_FALSE;
-	 hastypedefinition->symmetric  = UA_FALSE;
-	 UA_LocalizedText_copycstring("TypeDefinitionOf", &hastypedefinition->inverseName);
-	 ADDREFERENCE(hastypedefinition, RefTypeId_HasSubtype, UA_TRUE,  RefTypeId_NonHierarchicalReferences);
-	 UA_NodeStoreExample_insert(server->nodestore, (UA_Node**)&hastypedefinition, UA_NODESTORE_INSERT_UNIQUE);
-
-	 UA_ReferenceTypeNode *generatesevent;
-	 UA_ReferenceTypeNode_new(&generatesevent);
-	 generatesevent->nodeId    = RefTypeId_GeneratesEvent.nodeId;
-	 generatesevent->nodeClass = UA_NODECLASS_REFERENCETYPE;
-	 UA_QualifiedName_copycstring("GeneratesEvent", &generatesevent->browseName);
-	 UA_LocalizedText_copycstring("GeneratesEvent", &generatesevent->displayName);
-	 UA_LocalizedText_copycstring("GeneratesEvent", &generatesevent->description);
-	 generatesevent->isAbstract = UA_FALSE;
-	 generatesevent->symmetric  = UA_FALSE;
-	 UA_LocalizedText_copycstring("GeneratedBy", &generatesevent->inverseName);
-	 ADDREFERENCE(generatesevent, RefTypeId_HasSubtype, UA_TRUE, RefTypeId_NonHierarchicalReferences);
-	 UA_NodeStoreExample_insert(server->nodestore, (UA_Node**)&generatesevent, UA_NODESTORE_INSERT_UNIQUE);
-
-	 UA_ReferenceTypeNode *aggregates;
-	 UA_ReferenceTypeNode_new(&aggregates);
-	 aggregates->nodeId    = RefTypeId_Aggregates.nodeId;
-	 aggregates->nodeClass = UA_NODECLASS_REFERENCETYPE;
-	 UA_QualifiedName_copycstring("Aggregates", &aggregates->browseName);
-	 UA_LocalizedText_copycstring("Aggregates", &aggregates->displayName);
-	 UA_LocalizedText_copycstring("Aggregates", &aggregates->description);
-	 aggregates->isAbstract = UA_TRUE;
-	 aggregates->symmetric  = UA_FALSE;
-	 ADDREFERENCE(aggregates, RefTypeId_HasSubtype, UA_TRUE, RefTypeId_HasChild);
-	 UA_NodeStoreExample_insert(server->nodestore, (UA_Node**)&aggregates, UA_NODESTORE_INSERT_UNIQUE);
-
-	 UA_ReferenceTypeNode *hassubtype;
-	 UA_ReferenceTypeNode_new(&hassubtype);
-	 hassubtype->nodeId    = RefTypeId_HasSubtype.nodeId;
-	 hassubtype->nodeClass = UA_NODECLASS_REFERENCETYPE;
-	 UA_QualifiedName_copycstring("HasSubtype", &hassubtype->browseName);
-	 UA_LocalizedText_copycstring("HasSubtype", &hassubtype->displayName);
-	 UA_LocalizedText_copycstring("HasSubtype", &hassubtype->description);
-	 hassubtype->isAbstract = UA_FALSE;
-	 hassubtype->symmetric  = UA_FALSE;
-	 UA_LocalizedText_copycstring("SubtypeOf", &hassubtype->inverseName);
-	 ADDREFERENCE(hassubtype, RefTypeId_HasSubtype, UA_TRUE, RefTypeId_HasChild);
-	 UA_NodeStoreExample_insert(server->nodestore, (UA_Node**)&hassubtype, UA_NODESTORE_INSERT_UNIQUE);
-
-	 UA_ReferenceTypeNode *hasproperty;
-	 UA_ReferenceTypeNode_new(&hasproperty);
-	 hasproperty->nodeId    = RefTypeId_HasProperty.nodeId;
-	 hasproperty->nodeClass = UA_NODECLASS_REFERENCETYPE;
-	 UA_QualifiedName_copycstring("HasProperty", &hasproperty->browseName);
-	 UA_LocalizedText_copycstring("HasProperty", &hasproperty->displayName);
-	 UA_LocalizedText_copycstring("HasProperty", &hasproperty->description);
-	 hasproperty->isAbstract = UA_FALSE;
-	 hasproperty->symmetric  = UA_FALSE;
-	 UA_LocalizedText_copycstring("PropertyOf", &hasproperty->inverseName);
-	 ADDREFERENCE(hasproperty, RefTypeId_HasSubtype, UA_TRUE, RefTypeId_Aggregates);
-	 UA_NodeStoreExample_insert(server->nodestore, (UA_Node**)&hasproperty, UA_NODESTORE_INSERT_UNIQUE);
-
-	 UA_ReferenceTypeNode *hascomponent;
-	 UA_ReferenceTypeNode_new(&hascomponent);
-	 hascomponent->nodeId    = RefTypeId_HasComponent.nodeId;
-	 hascomponent->nodeClass = UA_NODECLASS_REFERENCETYPE;
-	 UA_QualifiedName_copycstring("HasComponent", &hascomponent->browseName);
-	 UA_LocalizedText_copycstring("HasComponent", &hascomponent->displayName);
-	 UA_LocalizedText_copycstring("HasComponent", &hascomponent->description);
-	 hascomponent->isAbstract = UA_FALSE;
-	 hascomponent->symmetric  = UA_FALSE;
-	 UA_LocalizedText_copycstring("ComponentOf", &hascomponent->inverseName);
-	 ADDREFERENCE(hascomponent, RefTypeId_HasSubtype, UA_TRUE, RefTypeId_Aggregates);
-	 UA_NodeStoreExample_insert(server->nodestore, (UA_Node**)&hascomponent, UA_NODESTORE_INSERT_UNIQUE);
-
-	 UA_ReferenceTypeNode *hasnotifier;
-	 UA_ReferenceTypeNode_new(&hasnotifier);
-	 hasnotifier->nodeId    = RefTypeId_HasNotifier.nodeId;
-	 hasnotifier->nodeClass = UA_NODECLASS_REFERENCETYPE;
-	 UA_QualifiedName_copycstring("HasNotifier", &hasnotifier->browseName);
-	 UA_LocalizedText_copycstring("HasNotifier", &hasnotifier->displayName);
-	 UA_LocalizedText_copycstring("HasNotifier", &hasnotifier->description);
-	 hasnotifier->isAbstract = UA_FALSE;
-	 hasnotifier->symmetric  = UA_FALSE;
-	 UA_LocalizedText_copycstring("NotifierOf", &hasnotifier->inverseName);
-	 ADDREFERENCE(hasnotifier, RefTypeId_HasSubtype, UA_TRUE, RefTypeId_HasEventSource);
-	 UA_NodeStoreExample_insert(server->nodestore, (UA_Node**)&hasnotifier, UA_NODESTORE_INSERT_UNIQUE);
-
-	 UA_ReferenceTypeNode *hasorderedcomponent;
-	 UA_ReferenceTypeNode_new(&hasorderedcomponent);
-	 hasorderedcomponent->nodeId    = RefTypeId_HasOrderedComponent.nodeId;
-	 hasorderedcomponent->nodeClass = UA_NODECLASS_REFERENCETYPE;
-	 UA_QualifiedName_copycstring("HasOrderedComponent", &hasorderedcomponent->browseName);
-	 UA_LocalizedText_copycstring("HasOrderedComponent", &hasorderedcomponent->displayName);
-	 UA_LocalizedText_copycstring("HasOrderedComponent", &hasorderedcomponent->description);
-	 hasorderedcomponent->isAbstract = UA_FALSE;
-	 hasorderedcomponent->symmetric  = UA_FALSE;
-	 UA_LocalizedText_copycstring("OrderedComponentOf", &hasorderedcomponent->inverseName);
-	 ADDREFERENCE(hasorderedcomponent, RefTypeId_HasSubtype, UA_TRUE, RefTypeId_HasComponent);
-	 UA_NodeStoreExample_insert(server->nodestore, (UA_Node**)&hasorderedcomponent, UA_NODESTORE_INSERT_UNIQUE);
-
-	 UA_ReferenceTypeNode *hasmodelparent;
-	 UA_ReferenceTypeNode_new(&hasmodelparent);
-	 hasmodelparent->nodeId    = RefTypeId_HasModelParent.nodeId;
-	 hasmodelparent->nodeClass = UA_NODECLASS_REFERENCETYPE;
-	 UA_QualifiedName_copycstring("HasModelParent", &hasmodelparent->browseName);
-	 UA_LocalizedText_copycstring("HasModelParent", &hasmodelparent->displayName);
-	 UA_LocalizedText_copycstring("HasModelParent", &hasmodelparent->description);
-	 hasmodelparent->isAbstract = UA_FALSE;
-	 hasmodelparent->symmetric  = UA_FALSE;
-	 UA_LocalizedText_copycstring("ModelParentOf", &hasmodelparent->inverseName);
-	 ADDREFERENCE(hasmodelparent, RefTypeId_HasSubtype, UA_TRUE, RefTypeId_NonHierarchicalReferences);
-	 UA_NodeStoreExample_insert(server->nodestore, (UA_Node**)&hasmodelparent, UA_NODESTORE_INSERT_UNIQUE);
-
-	 UA_ReferenceTypeNode *fromstate;
-	 UA_ReferenceTypeNode_new(&fromstate);
-	 fromstate->nodeId    = RefTypeId_FromState.nodeId;
-	 fromstate->nodeClass = UA_NODECLASS_REFERENCETYPE;
-	 UA_QualifiedName_copycstring("FromState", &fromstate->browseName);
-	 UA_LocalizedText_copycstring("FromState", &fromstate->displayName);
-	 UA_LocalizedText_copycstring("FromState", &fromstate->description);
-	 fromstate->isAbstract = UA_FALSE;
-	 fromstate->symmetric  = UA_FALSE;
-	 UA_LocalizedText_copycstring("ToTransition", &fromstate->inverseName);
-	 ADDREFERENCE(fromstate, RefTypeId_HasSubtype, UA_TRUE, RefTypeId_NonHierarchicalReferences);
-	 UA_NodeStoreExample_insert(server->nodestore, (UA_Node**)&fromstate, UA_NODESTORE_INSERT_UNIQUE);
-
-	 UA_ReferenceTypeNode *tostate;
-	 UA_ReferenceTypeNode_new(&tostate);
-	 tostate->nodeId    = RefTypeId_ToState.nodeId;
-	 tostate->nodeClass = UA_NODECLASS_REFERENCETYPE;
-	 UA_QualifiedName_copycstring("ToState", &tostate->browseName);
-	 UA_LocalizedText_copycstring("ToState", &tostate->displayName);
-	 UA_LocalizedText_copycstring("ToState", &tostate->description);
-	 tostate->isAbstract = UA_FALSE;
-	 tostate->symmetric  = UA_FALSE;
-	 UA_LocalizedText_copycstring("FromTransition", &tostate->inverseName);
-	 ADDREFERENCE(tostate, RefTypeId_HasSubtype, UA_TRUE, RefTypeId_NonHierarchicalReferences);
-	 UA_NodeStoreExample_insert(server->nodestore, (UA_Node**)&tostate, UA_NODESTORE_INSERT_UNIQUE);
-
-	 UA_ReferenceTypeNode *hascause;
-	 UA_ReferenceTypeNode_new(&hascause);
-	 hascause->nodeId    = RefTypeId_HasCause.nodeId;
-	 hascause->nodeClass = UA_NODECLASS_REFERENCETYPE;
-	 UA_QualifiedName_copycstring("HasCause", &hascause->browseName);
-	 UA_LocalizedText_copycstring("HasCause", &hascause->displayName);
-	 UA_LocalizedText_copycstring("HasCause", &hascause->description);
-	 hascause->isAbstract = UA_FALSE;
-	 hascause->symmetric  = UA_FALSE;
-	 UA_LocalizedText_copycstring("MayBeCausedBy", &hascause->inverseName);
-	 ADDREFERENCE(hascause, RefTypeId_HasSubtype, UA_TRUE, RefTypeId_NonHierarchicalReferences);
-	 UA_NodeStoreExample_insert(server->nodestore, (UA_Node**)&hascause, UA_NODESTORE_INSERT_UNIQUE);
-
-	 UA_ReferenceTypeNode *haseffect;
-	 UA_ReferenceTypeNode_new(&haseffect);
-	 haseffect->nodeId    = RefTypeId_HasEffect.nodeId;
-	 haseffect->nodeClass = UA_NODECLASS_REFERENCETYPE;
-	 UA_QualifiedName_copycstring("HasEffect", &haseffect->browseName);
-	 UA_LocalizedText_copycstring("HasEffect", &haseffect->displayName);
-	 UA_LocalizedText_copycstring("HasEffect", &haseffect->description);
-	 haseffect->isAbstract = UA_FALSE;
-	 haseffect->symmetric  = UA_FALSE;
-	 UA_LocalizedText_copycstring("MayBeEffectedBy", &haseffect->inverseName);
-	 ADDREFERENCE(haseffect, RefTypeId_HasSubtype, UA_TRUE, RefTypeId_NonHierarchicalReferences);
-	 UA_NodeStoreExample_insert(server->nodestore, (UA_Node**)&haseffect, UA_NODESTORE_INSERT_UNIQUE);
-
-	 UA_ReferenceTypeNode *hashistoricalconfiguration;
-	 UA_ReferenceTypeNode_new(&hashistoricalconfiguration);
-	 hashistoricalconfiguration->nodeId    = RefTypeId_HasHistoricalConfiguration.nodeId;
-	 hashistoricalconfiguration->nodeClass = UA_NODECLASS_REFERENCETYPE;
-	 UA_QualifiedName_copycstring("HasHistoricalConfiguration", &hashistoricalconfiguration->browseName);
-	 UA_LocalizedText_copycstring("HasHistoricalConfiguration", &hashistoricalconfiguration->displayName);
-	 UA_LocalizedText_copycstring("HasHistoricalConfiguration", &hashistoricalconfiguration->description);
-	 hashistoricalconfiguration->isAbstract = UA_FALSE;
-	 hashistoricalconfiguration->symmetric  = UA_FALSE;
-	 UA_LocalizedText_copycstring("HistoricalConfigurationOf", &hashistoricalconfiguration->inverseName);
-	 ADDREFERENCE(hashistoricalconfiguration, RefTypeId_HasSubtype, UA_TRUE, RefTypeId_Aggregates);
-	 UA_NodeStoreExample_insert(server->nodestore, (UA_Node**)&hashistoricalconfiguration, UA_NODESTORE_INSERT_UNIQUE);
-
-	 */
-	/*
-
-	 // FolderType
-	 UA_ObjectNode *folderType;
-	 UA_ObjectNode_new(&folderType);
-	 folderType->nodeId    = NS0NODEID(61);
-	 folderType->nodeClass = UA_NODECLASS_OBJECTTYPE; // I should not have to set this manually
-	 UA_QualifiedName_copycstring("FolderType", &folderType->browseName);
-	 UA_LocalizedText_copycstring("FolderType", &folderType->displayName);
-	 UA_LocalizedText_copycstring("FolderType", &folderType->description);
-	 UA_NodeStoreExample_insert(server->nodestore, (UA_Node**)&folderType, UA_NODESTORE_INSERT_UNIQUE);
-
-	 // Root
-	 UA_ObjectNode *root;
-	 UA_ObjectNode_new(&root);
-	 root->nodeId    = NS0NODEID(84);
-	 root->nodeClass = UA_NODECLASS_OBJECT; // I should not have to set this manually
-	 UA_QualifiedName_copycstring("Root", &root->browseName);
-	 UA_LocalizedText_copycstring("Root", &root->displayName);
-	 UA_LocalizedText_copycstring("Root", &root->description);
-	 ADDREFERENCE(root, RefTypeId_HasTypeDefinition, UA_FALSE, ObjTypeId_FolderType);
-	 ADDREFERENCE(root, RefTypeId_Organizes, UA_FALSE, ObjId_ObjectsFolder);
-	 ADDREFERENCE(root, RefTypeId_Organizes, UA_FALSE, ObjId_TypesFolder);
-	 ADDREFERENCE(root, RefTypeId_Organizes, UA_FALSE, ObjId_ViewsFolder);
-	 */
-	/* root becomes a managed node. we need to release it at the end.*/
-	/*
-	 UA_NodeStoreExample_insert(server->nodestore, (UA_Node**)&root, UA_NODESTORE_INSERT_UNIQUE | UA_NODESTORE_INSERT_GETMANAGED);
-
-
-
-	 // Objects
-	 UA_ObjectNode *objects;
-	 UA_ObjectNode_new(&objects);
-	 objects->nodeId    = ObjId_ObjectsFolder.nodeId;
-	 objects->nodeClass = UA_NODECLASS_OBJECT;
-	 UA_QualifiedName_copycstring("Objects", &objects->browseName);
-	 UA_LocalizedText_copycstring("Objects", &objects->displayName);
-	 UA_LocalizedText_copycstring("Objects", &objects->description);
-	 ADDREFERENCE(objects, RefTypeId_HasTypeDefinition, UA_FALSE, ObjTypeId_FolderType);
-	 ADDREFERENCE(objects, RefTypeId_Organizes, UA_FALSE, ObjId_Server);
-	 UA_NodeStoreExample_insert(server->nodestore, (UA_Node**)&objects, UA_NODESTORE_INSERT_UNIQUE);
-
-	 // Types
-	 UA_ObjectNode *types;
-	 UA_ObjectNode_new(&types);
-	 types->nodeId    = ObjId_TypesFolder.nodeId;
-	 types->nodeClass = UA_NODECLASS_OBJECT;
-	 UA_QualifiedName_copycstring("Types", &types->browseName);
-	 UA_LocalizedText_copycstring("Types", &types->displayName);
-	 UA_LocalizedText_copycstring("Types", &types->description);
-	 ADDREFERENCE(types, RefTypeId_HasTypeDefinition, UA_FALSE, ObjTypeId_FolderType);
-	 UA_NodeStoreExample_insert(server->nodestore, (UA_Node**)&types, UA_NODESTORE_INSERT_UNIQUE);
-
-	 // Views
-	 UA_ObjectNode *views;
-	 UA_ObjectNode_new(&views);
-	 views->nodeId    = ObjId_ViewsFolder.nodeId;
-	 views->nodeClass = UA_NODECLASS_OBJECT;
-	 UA_QualifiedName_copycstring("Views", &views->browseName);
-	 UA_LocalizedText_copycstring("Views", &views->displayName);
-	 UA_LocalizedText_copycstring("Views", &views->description);
-	 ADDREFERENCE(views, RefTypeId_HasTypeDefinition, UA_FALSE, ObjTypeId_FolderType);
-	 UA_NodeStoreExample_insert(server->nodestore, (UA_Node**)&views, UA_NODESTORE_INSERT_UNIQUE);
-
-	 // Server
-	 UA_ObjectNode *servernode;
-	 UA_ObjectNode_new(&servernode);
-	 servernode->nodeId    = ObjId_Server.nodeId;
-	 servernode->nodeClass = UA_NODECLASS_OBJECT;
-	 UA_QualifiedName_copycstring("Server", &servernode->browseName);
-	 UA_LocalizedText_copycstring("Server", &servernode->displayName);
-	 UA_LocalizedText_copycstring("Server", &servernode->description);
-	 ADDREFERENCE(servernode, RefTypeId_HasComponent, UA_FALSE, ObjId_ServerCapabilities);
-	 ADDREFERENCE(servernode, RefTypeId_HasComponent, UA_FALSE, ObjId_NamespaceArray);
-	 ADDREFERENCE(servernode, RefTypeId_HasProperty, UA_FALSE, ObjId_ServerStatus);
-	 ADDREFERENCE(servernode, RefTypeId_HasProperty, UA_FALSE, ObjId_ServerArray);
-	 UA_NodeStoreExample_insert(server->nodestore, (UA_Node**)&servernode, UA_NODESTORE_INSERT_UNIQUE);
-
-	 // NamespaceArray
-	 UA_VariableNode *namespaceArray;
-	 UA_VariableNode_new(&namespaceArray);
-	 namespaceArray->nodeId    = ObjId_NamespaceArray.nodeId;
-	 namespaceArray->nodeClass = UA_NODECLASS_VARIABLE; //FIXME: this should go into _new?
-	 UA_QualifiedName_copycstring("NodeStoreArray", &namespaceArray->browseName);
-	 UA_LocalizedText_copycstring("NodeStoreArray", &namespaceArray->displayName);
-	 UA_LocalizedText_copycstring("NodeStoreArray", &namespaceArray->description);
-	 UA_Array_new((void **)&namespaceArray->value.storage.data.dataPtr, 2, &UA_[UA_STRING]);
-	 namespaceArray->value.vt = &UA_[UA_STRING];
-	 namespaceArray->value.storage.data.arrayLength = 2;
-	 UA_String_copycstring("http://opcfoundation.org/UA/", &((UA_String *)(namespaceArray->value.storage.data.dataPtr))[0]);
-	 UA_String_copycstring("http://localhost:16664/open62541/", &((UA_String *)(namespaceArray->value.storage.data.dataPtr))[1]);
-	 namespaceArray->arrayDimensionsSize = 1;
-	 UA_UInt32 *dimensions = UA_NULL;
-	 dimensions = UA_alloc(sizeof(UA_UInt32));
-	 *dimensions = 2;
-	 namespaceArray->arrayDimensions = dimensions;
-	 namespaceArray->dataType = NS0NODEID(UA_STRING_NS0);
-	 namespaceArray->valueRank       = 1;
-	 namespaceArray->minimumSamplingInterval = 1.0;
-	 namespaceArray->historizing     = UA_FALSE;
-	 UA_NodeStoreExample_insert(server->nodestore, (UA_Node**)&namespaceArray, UA_NODESTORE_INSERT_UNIQUE);
-
-	 // ServerStatus
-	 UA_VariableNode *serverstatus;
-	 UA_VariableNode_new(&serverstatus);
-	 serverstatus->nodeId    = ObjId_ServerStatus.nodeId;
-	 serverstatus->nodeClass = UA_NODECLASS_VARIABLE;
-	 UA_QualifiedName_copycstring("ServerStatus", &serverstatus->browseName);
-	 UA_LocalizedText_copycstring("ServerStatus", &serverstatus->displayName);
-	 UA_LocalizedText_copycstring("ServerStatus", &serverstatus->description);
-	 UA_ServerStatusDataType *status;
-	 UA_ServerStatusDataType_new(&status);
-	 status->startTime   = UA_DateTime_now();
-	 status->currentTime = UA_DateTime_now();
-	 status->state       = UA_SERVERSTATE_RUNNING;
-	 UA_String_copycstring("open62541.org", &status->buildInfo.productUri);
-	 UA_String_copycstring("open62541", &status->buildInfo.manufacturerName);
-	 UA_String_copycstring("open62541", &status->buildInfo.productName);
-	 UA_String_copycstring("0.0", &status->buildInfo.softwareVersion);
-	 UA_String_copycstring("0.0", &status->buildInfo.buildNumber);
-	 status->buildInfo.buildDate     = UA_DateTime_now();
-	 status->secondsTillShutdown     = 99999999;
-	 UA_LocalizedText_copycstring("because", &status->shutdownReason);
-	 serverstatus->value.vt          = &UA_[UA_SERVERSTATUSDATATYPE]; // gets encoded as an extensionobject
-	 serverstatus->value.storage.data.arrayLength = 1;
-	 serverstatus->value.storage.data.dataPtr        = status;
-	 UA_NodeStoreExample_insert(server->nodestore, (UA_Node**)&serverstatus, UA_NODESTORE_INSERT_UNIQUE);
-
-	 // State (Component of ServerStatus)
-	 UA_VariableNode *state;
-	 UA_VariableNode_new(&state);
-	 state->nodeId    = ObjId_State.nodeId;
-	 state->nodeClass = UA_NODECLASS_VARIABLE;
-	 UA_QualifiedName_copycstring("State", &state->browseName);
-	 UA_LocalizedText_copycstring("State", &state->displayName);
-	 UA_LocalizedText_copycstring("State", &state->description);
-	 state->value.vt = &UA_[UA_SERVERSTATE];
-	 state->value.storage.data.arrayDimensionsLength = 1; // added to ensure encoding in readreponse
-	 state->value.storage.data.arrayLength = 1;
-	 state->value.storage.data.dataPtr = &status->state; // points into the other object.
-	 state->value.storageType = UA_VARIANT_DATA_NODELETE;
-	 UA_NodeStoreExample_insert(server->nodestore, (UA_Node**)&state, UA_NODESTORE_INSERT_UNIQUE);
-
-	 UA_NodeStoreExample_releaseManagedNode((const UA_Node *)root);
-
-
-
-	 UA_Namespace *namespace;
-	 UA_NamespaceManager_getNamespace(server->namespaceManager,0,&namespace);
-	 */
-
-	/*****
-	 UA_Namespace *namespace;
-	 UA_NamespaceManager_getNamespace(server->namespaceManager,0,&namespace);
-
-	 UA_AddNodesItem addNodesItem;
-	 UA_ReferenceTypeAttributes refTypeAttr;
-
-
-	 addNodesItem.parentNodeId.nodeId = root->nodeId;
-
-	 addNodesItem.requestedNewNodeId.nodeId.identifier.numeric = 999;
-	 addNodesItem.requestedNewNodeId.nodeId.namespaceIndex = 0;
-	 addNodesItem.requestedNewNodeId.nodeId.identifierType = UA_NODEIDTYPE_NUMERIC;
-	 addNodesItem.referenceTypeId = RefTypeId_Organizes.nodeId;
-	 addNodesItem.nodeClass = UA_NODECLASS_REFERENCETYPE;
-
-	 UA_QualifiedName_copycstring("myNewNode", &addNodesItem.browseName);
-	 UA_LocalizedText_copycstring("myNewNode", &refTypeAttr.displayName);
-	 UA_LocalizedText_copycstring("myNewNode", &refTypeAttr.description);
-	 refTypeAttr.isAbstract = UA_TRUE;
-	 refTypeAttr.symmetric  = UA_TRUE;
-	 refTypeAttr.userWriteMask = 0;
-	 refTypeAttr.writeMask = 0;
-
-	 refTypeAttr.inverseName.locale.length = 0;
-	 refTypeAttr.inverseName.text.length = 0;
-
-	 refTypeAttr.specifiedAttributes |= UA_ATTRIBUTEID_BROWSENAME;
-	 refTypeAttr.specifiedAttributes |= UA_ATTRIBUTEID_DISPLAYNAME;
-	 refTypeAttr.specifiedAttributes |= UA_ATTRIBUTEID_DESCRIPTION;
-	 refTypeAttr.specifiedAttributes |= UA_ATTRIBUTEID_ISABSTRACT;
-	 refTypeAttr.specifiedAttributes |= UA_ATTRIBUTEID_SYMMETRIC;
-	 refTypeAttr.specifiedAttributes |= UA_ATTRIBUTEID_INVERSENAME;
-
-	 UA_UInt32 offset = 0;
-
-	 UA_ByteString_newMembers(&addNodesItem.nodeAttributes.body,UA_ReferenceTypeAttributes_calcSizeBinary(&refTypeAttr));
-
-	 UA_ReferenceTypeAttributes_encodeBinary(&refTypeAttr,&addNodesItem.nodeAttributes.body,&offset);
-
-	 addSingleNode(namespace,&addNodesItem);
-	 */
-	/*   UA_ObjectAttributes objAttr;
-	 UA_AddNodesItem addNodesItem;
-	 addNodesItem.parentNodeId.nodeId = root->nodeId;
-	 addNodesItem.requestedNewNodeId.nodeId.identifier.numeric = 222;
-	 addNodesItem.requestedNewNodeId.nodeId.namespaceIndex = 0;
-	 addNodesItem.requestedNewNodeId.nodeId.identifierType = UA_NODEIDTYPE_NUMERIC;
-	 addNodesItem.referenceTypeId = RefTypeId_Organizes.nodeId;
-	 addNodesItem.nodeClass = UA_NODECLASS_OBJECT;
-
-	 UA_QualifiedName_copycstring("myNewNodeObject", &addNodesItem.browseName);
-	 UA_LocalizedText_copycstring("myNewNodeObject", &objAttr.displayName);
-	 UA_LocalizedText_copycstring("myNewNodeObject", &objAttr.description);
-
-	 objAttr.userWriteMask = 0;
-	 objAttr.writeMask = 0;
-
-	 objAttr.specifiedAttributes |= UA_ATTRIBUTEID_BROWSENAME;
-	 objAttr.specifiedAttributes |= UA_ATTRIBUTEID_DISPLAYNAME;
-	 objAttr.specifiedAttributes |= UA_ATTRIBUTEID_DESCRIPTION;
-	 UA_UInt32 offset = 0;
-
-	 UA_ByteString_newMembers(&addNodesItem.nodeAttributes.body,UA_ObjectAttributes_calcSizeBinary(&objAttr));
-
-	 UA_ObjectAttributes_encodeBinary(&objAttr, &addNodesItem.nodeAttributes.body,&offset);
-
-	 UA_Namespace *ns0;
-	 UA_NamespaceManager_getNamespace(server->namespaceManager,0,&ns0);
-	 addSingleNode(ns0,&addNodesItem);
-	 */
-
-}
-
-<<<<<<< HEAD
-//UA_AddNodesResult UA_Server_addNode(UA_Server *server, UA_Node **node, UA_ExpandedNodeId *parentNodeId,
-//                                    UA_NodeId *referenceTypeId) {
-//    return AddNode(server, &adminSession, node, parentNodeId, referenceTypeId);
-//}
-
-//void UA_Server_addReference(UA_Server *server, const UA_AddReferencesRequest *request,
-//                            UA_AddReferencesResponse *response) {
-//    Service_AddReferences(server, &adminSession, request, response);
-//}
+    return server;
+}
+
 
 void UA_Server_addScalarVariableNode(UA_Server *server, UA_QualifiedName *browseName, void *value,
                                                   const UA_VTable_Entry *vt, UA_ExpandedNodeId *parentNodeId,
                                                   UA_NodeId *referenceTypeId ) {
-    UA_VariableNode *tmpNode;
-    UA_VariableNode_new(&tmpNode);
-    UA_DataValue *dataValue;
-    UA_DataValue_new(&dataValue);
+    UA_DataValue *dataValue = UA_DataValue_new();
 
     /*UA_LocalizedText_copycstring("integer value", &tmpNode->description); */
-    UA_LocalizedText *displayName;
-    UA_LocalizedText *description;
-
-    UA_LocalizedText_new(&displayName);
-    UA_LocalizedText_new(&description);
+    UA_LocalizedText *displayName = UA_LocalizedText_new();
+    UA_LocalizedText *description = UA_LocalizedText_new();
+
     displayName->locale.length = 0;
     description->locale.length = 0;
 
@@ -1539,30 +504,12 @@
     UA_String_copy(&browseName->name,&reqNodeId.nodeId.identifier.string);
     reqNodeId.nodeId.identifierType = UA_NODEIDTYPE_STRING;
     ns0_addVariableNode(server,*referenceTypeId,reqNodeId, *parentNodeId,*browseName,*displayName,*description,dataValue,-1);
-   // return UA_Server_addNode(server, (UA_Node**)&tmpNode, parentNodeId, referenceTypeId);
+
 }
 
 UA_Int32 UA_Server_addNamespace(UA_Server *server, UA_UInt16 namespaceIndex,
 		UA_NodeStore *nodeStore) {
-	return UA_NamespaceManager_addNamespace(server->namespaceManager,
+
+	return (UA_Int32)UA_NamespaceManager_addNamespace(server->namespaceManager,
 			namespaceIndex, nodeStore);
-=======
-UA_AddNodesResult UA_Server_addScalarVariableNode(UA_Server *server, UA_String *browseName, void *value,
-                                                  const UA_VTable_Entry *vt, const UA_NodeId *parentNodeId,
-                                                  const UA_NodeId *referenceTypeId ) {
-    UA_ExpandedNodeId expParentNodeId;
-    UA_ExpandedNodeId_init(&expParentNodeId);
-    UA_NodeId_copy(parentNodeId, &expParentNodeId.nodeId);
-    UA_VariableNode *tmpNode = UA_VariableNode_new();
-    UA_String_copy(browseName, &tmpNode->browseName.name);
-    UA_String_copy(browseName, &tmpNode->displayName.text);
-    /* UA_LocalizedText_copycstring("integer value", &tmpNode->description); */
-    tmpNode->nodeClass = UA_NODECLASS_VARIABLE;
-    tmpNode->valueRank = -1;
-    tmpNode->value.vt = vt;
-    tmpNode->value.storage.data.dataPtr = value;
-    tmpNode->value.storageType = UA_VARIANT_DATA_NODELETE;
-    tmpNode->value.storage.data.arrayLength = 1;
-    return AddNode(server, &adminSession, (UA_Node**)&tmpNode, &expParentNodeId, referenceTypeId);
->>>>>>> e4a17a34
 }