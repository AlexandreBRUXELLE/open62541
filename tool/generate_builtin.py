--- conflicted
+++ resolved
@@ -131,11 +131,7 @@
     if len(valuemap) > 0:
         for n,t in valuemap.iteritems():
             if t.find("**") != -1:
-<<<<<<< HEAD
 	        print("\t" + "UA_Int32 " + n + "Size;", end='\n', file=fh)
-=======
-	        print("\t" + "UA_UInt32 " + n + "Size;", end='\n', file=fh)
->>>>>>> d8428073
             print("\t" + "UA_" + t + " " + n + ";", end='\n', file=fh)
     else:
         print("\t/* null record */", end='\n', file=fh)
@@ -153,10 +149,10 @@
     elif "Request" in name[len(name)-9:]:
 		#Sten: dito
         #print("UA_Int32 "  + name + "_calcSize(" + name + " const * ptr) {\n\treturn UA_RequestHeader_getSize()", end='', file=fc) 
-		print("Int32 "  + name + "_calcSize(" + name + " const * ptr) {\n\treturn 0", end='', file=fc) 
+		print("UA_Int32 "  + name + "_calcSize(" + name + " const * ptr) {\n\treturn 0", end='', file=fc) 
     else:
 	# code 
-        print("Int32 "  + name + "_calcSize(" + name + " const * ptr) {\n\treturn 0", end='', file=fc)
+        print("UA_Int32 "  + name + "_calcSize(" + name + " const * ptr) {\n\treturn 0", end='', file=fc)
 
     # code _calcSize
     for n,t in valuemap.iteritems():
@@ -192,7 +188,7 @@
                 print('\tretval |= UA_'+t+"_encode(&(src->"+n+"),pos,dst);", end='\n', file=fc)
     print("\treturn retval;\n}\n", end='\n', file=fc)
 
-    print("Int32 "+name+"_decode(char const * src, UA_UInt32* pos, " + name + "* dst) {\n\tUA_Int32 retval = UA_SUCCESS;", end='\n', file=fc)
+    print("Int32 "+name+"_decode(char const * src, UA_Int32* pos, " + name + "* dst) {\n\tUA_Int32 retval = UA_SUCCESS;", end='\n', file=fc)
     # code _decode
     for n,t in valuemap.iteritems():
         if t in elementary_size:
